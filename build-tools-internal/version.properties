--- conflicted
+++ resolved
@@ -1,10 +1,5 @@
-<<<<<<< HEAD
-elasticsearch     = 8.15.0
+elasticsearch     = 8.16.0
 lucene            = 9.12.0-snapshot-e78f23738f4
-=======
-elasticsearch     = 8.16.0
-lucene            = 9.11.1
->>>>>>> 5d791d4e
 
 bundled_jdk_vendor = openjdk
 bundled_jdk = 22.0.1+8@c7ec1332f7bb44aeba2eb341ae18aca4
