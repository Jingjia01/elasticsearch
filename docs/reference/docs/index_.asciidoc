[[docs-index_]]
== Index API

The index API adds or updates a typed JSON document in a specific index,
making it searchable. The following example inserts the JSON document
into the "twitter" index, under a type called "tweet" with an id of 1:

[source,js]
--------------------------------------------------
PUT twitter/tweet/1
{
    "user" : "kimchy",
    "post_date" : "2009-11-15T14:12:12",
    "message" : "trying out Elasticsearch"
}
--------------------------------------------------
// CONSOLE

The result of the above index operation is:

[source,js]
--------------------------------------------------
{
    "_shards" : {
        "total" : 2,
        "failed" : 0,
        "successful" : 2
    },
    "_index" : "twitter",
    "_type" : "tweet",
    "_id" : "1",
    "_version" : 1,
    "created" : true,
<<<<<<< HEAD
    "_seq_no" : 0,
    "_shard_id" : 3
=======
    "forced_refresh": false
>>>>>>> be168f52
}
--------------------------------------------------
// TESTRESPONSE[s/"successful" : 2/"successful" : 1/ s/"_shard_id" : 3/"_shard_id" : "$body._shard_id"/]

The `_shards` header provides information about the replication process of the index operation.

* `total` - Indicates to how many shard copies (primary and replica shards) the index operation should be executed on.
* `successful`- Indicates the number of shard copies the index operation succeeded on.
* `failures` - An array that contains replication related errors in the case an index operation failed on a replica shard.

The index operation is successful in the case `successful` is at least 1.

NOTE:   Replica shards may not all be started when an indexing operation successfully returns (by default, a  quorum is
        required). In that case, `total` will be equal to the total shards based on the index replica settings and
        `successful` will be equal to the number of shards started (primary plus replicas). As there were no failures,
        the `failed` will be 0.

[float]
[[index-creation]]
=== Automatic Index Creation

The index operation automatically creates an index if it has not been
created before (check out the
<<indices-create-index,create index API>> for manually
creating an index), and also automatically creates a
dynamic type mapping for the specific type if one has not yet been
created (check out the <<indices-put-mapping,put mapping>>
API for manually creating a type mapping).

The mapping itself is very flexible and is schema-free. New fields and
objects will automatically be added to the mapping definition of the
type specified. Check out the <<mapping,mapping>>
section for more information on mapping definitions.

Automatic index creation can be disabled by setting
`action.auto_create_index` to `false` in the config file of all nodes.
Automatic mapping creation can be disabled by setting
`index.mapper.dynamic` to `false` in the config files of all nodes (or
on the specific index settings).

Automatic index creation can include a pattern based white/black list,
for example, set `action.auto_create_index` to `+aaa*,-bbb*,+ccc*,-*` (+
meaning allowed, and - meaning disallowed).

[float]
[[index-versioning]]
=== Versioning

Each indexed document is given a version number. The associated
`version` number is returned as part of the response to the index API
request. The index API optionally allows for
http://en.wikipedia.org/wiki/Optimistic_concurrency_control[optimistic
concurrency control] when the `version` parameter is specified. This
will control the version of the document the operation is intended to be
executed against. A good example of a use case for versioning is
performing a transactional read-then-update. Specifying a `version` from
the document initially read ensures no changes have happened in the
meantime (when reading in order to update, it is recommended to set
`preference` to `_primary`). For example:

[source,js]
--------------------------------------------------
PUT twitter/tweet/1?version=2
{
    "message" : "elasticsearch now has versioning support, double cool!"
}
--------------------------------------------------
// CONSOLE
// TEST[catch: conflict]

*NOTE:* versioning is completely real time, and is not affected by the
near real time aspects of search operations. If no version is provided,
then the operation is executed without any version checks.

By default, internal versioning is used that starts at 1 and increments
with each update, deletes included. Optionally, the version number can be
supplemented with an external value (for example, if maintained in a
database). To enable this functionality, `version_type` should be set to
`external`. The value provided must be a numeric, long value greater or equal to 0,
and less than around 9.2e+18. When using the external version type, instead
of checking for a matching version number, the system checks to see if
the version number passed to the index request is greater than the
version of the currently stored document. If true, the document will be
indexed and the new version number used. If the value provided is less
than or equal to the stored document's version number, a version
conflict will occur and the index operation will fail.

A nice side effect is that there is no need to maintain strict ordering
of async indexing operations executed as a result of changes to a source
database, as long as version numbers from the source database are used.
Even the simple case of updating the elasticsearch index using data from
a database is simplified if external versioning is used, as only the
latest version will be used if the index operations are out of order for
whatever reason.

[float]
==== Version types

Next to the `internal` & `external` version types explained above, Elasticsearch
also supports other types for specific use cases. Here is an overview of
the different version types and their semantics.

`internal`:: only index the document if the given version is identical to the version
of the stored document.

`external` or `external_gt`:: only index the document if the given version is strictly higher
than the version of the stored document *or* if there is no existing document. The given
version will be used as the new version and will be stored with the new document. The supplied
version must be a non-negative long number.

`external_gte`:: only index the document if the given version is *equal* or higher
than the version of the stored document. If there is no existing document
the operation will succeed as well. The given version will be used as the new version
and will be stored with the new document. The supplied version must be a non-negative long number.

`force`:: the document will be indexed regardless of the version of the stored document or if there
is no existing document. The given version will be used as the new version and will be stored
with the new document. This version type is typically used for correcting errors.

*NOTE*: The `external_gte` & `force` version types are meant for special use cases and should be used
with care. If used incorrectly, they can result in loss of data.

[float]
[[operation-type]]
=== Operation Type

The index operation also accepts an `op_type` that can be used to force
a `create` operation, allowing for "put-if-absent" behavior. When
`create` is used, the index operation will fail if a document by that id
already exists in the index.

Here is an example of using the `op_type` parameter:

[source,js]
--------------------------------------------------
PUT twitter/tweet/1?op_type=create
{
    "user" : "kimchy",
    "post_date" : "2009-11-15T14:12:12",
    "message" : "trying out Elasticsearch"
}
--------------------------------------------------
// CONSOLE

Another option to specify `create` is to use the following uri:

[source,js]
--------------------------------------------------
PUT twitter/tweet/1/_create
{
    "user" : "kimchy",
    "post_date" : "2009-11-15T14:12:12",
    "message" : "trying out Elasticsearch"
}
--------------------------------------------------
// CONSOLE

[float]
=== Automatic ID Generation

The index operation can be executed without specifying the id. In such a
case, an id will be generated automatically. In addition, the `op_type`
will automatically be set to `create`. Here is an example (note the
*POST* used instead of *PUT*):

[source,js]
--------------------------------------------------
POST twitter/tweet/
{
    "user" : "kimchy",
    "post_date" : "2009-11-15T14:12:12",
    "message" : "trying out Elasticsearch"
}
--------------------------------------------------
// CONSOLE

The result of the above index operation is:

[source,js]
--------------------------------------------------
{
    "_shards" : {
        "total" : 2,
        "failed" : 0,
        "successful" : 2
    },
    "_index" : "twitter",
    "_type" : "tweet",
    "_id" : "6a8ca01c-7896-48e9-81cc-9f70661fcb32",
    "_version" : 1,
    "created" : true,
<<<<<<< HEAD
    "_seq_no" : 0,
    "_shard_id" : 2
=======
    "forced_refresh": false
>>>>>>> be168f52
}
--------------------------------------------------
// TESTRESPONSE[s/6a8ca01c-7896-48e9-81cc-9f70661fcb32/$body._id/ s/"successful" : 2/"successful" : 1/ s/"_shard_id" : 2/"_shard_id" : "$body._shard_id"/]

[float]
[[index-routing]]
=== Routing

By default, shard placement — or `routing` — is controlled by using a
hash of the document's id value. For more explicit control, the value
fed into the hash function used by the router can be directly specified
on a per-operation basis using the `routing` parameter. For example:

[source,js]
--------------------------------------------------
POST twitter/tweet?routing=kimchy
{
    "user" : "kimchy",
    "post_date" : "2009-11-15T14:12:12",
    "message" : "trying out Elasticsearch"
}
--------------------------------------------------
// CONSOLE

In the example above, the "tweet" document is routed to a shard based on
the `routing` parameter provided: "kimchy".

When setting up explicit mapping, the `_routing` field can be optionally
used to direct the index operation to extract the routing value from the
document itself. This does come at the (very minimal) cost of an
additional document parsing pass. If the `_routing` mapping is defined
and set to be `required`, the index operation will fail if no routing
value is provided or extracted.

[float]
[[parent-children]]
=== Parents & Children

A child document can be indexed by specifying its parent when indexing.
For example:

[source,js]
--------------------------------------------------
PUT blogs
{
  "mappings": {
    "tag_parent": {},
    "blog_tag": {
      "_parent": {
        "type": "tag_parent"
      }
    }
  }
}

PUT blogs/blog_tag/1122?parent=1111
{
    "tag" : "something"
}
--------------------------------------------------
// CONSOLE

When indexing a child document, the routing value is automatically set
to be the same as its parent, unless the routing value is explicitly
specified using the `routing` parameter.

[float]
[[index-timestamp]]
=== Timestamp

deprecated[2.0.0,The `_timestamp` field is deprecated.  Instead, use a normal <<date,`date`>> field and set its value explicitly]

A document can be indexed with a `timestamp` associated with it. The
`timestamp` value of a document can be set using the `timestamp`
parameter. For example:

[source,js]
--------------------------------------------------
PUT twitter/tweet/1?timestamp=2009-11-15T14:12:12
{
    "user" : "kimchy",
    "message" : "trying out Elasticsearch"
}
--------------------------------------------------
// CONSOLE

If the `timestamp` value is not provided externally or in the `_source`,
the `timestamp` will be automatically set to the date the document was
processed by the indexing chain. More information can be found on the
<<mapping-timestamp-field,_timestamp mapping
page>>.

[float]
[[index-ttl]]
=== TTL

deprecated[2.0.0,The current `_ttl` implementation is deprecated and will be replaced with a different implementation in a future version]


A document can be indexed with a `ttl` (time to live) associated with
it. Expired documents will be expunged automatically. The expiration
date that will be set for a document with a provided `ttl` is relative
to the `timestamp` of the document, meaning it can be based on the time
of indexing or on any time provided. The provided `ttl` must be strictly
positive and can be a number (in milliseconds) or any valid time value
as shown in the following examples:

[source,js]
--------------------------------------------------
PUT twitter/tweet/1?ttl=86400000ms
{
    "user": "kimchy",
    "message": "Trying out elasticsearch, so far so good?"
}
--------------------------------------------------
// CONSOLE

[source,js]
--------------------------------------------------
PUT twitter/tweet/1?ttl=1d
{
    "user": "kimchy",
    "message": "Trying out elasticsearch, so far so good?"
}
--------------------------------------------------
// CONSOLE

More information can be found on the
<<mapping-ttl-field,_ttl mapping page>>.

[float]
[[index-distributed]]
=== Distributed

The index operation is directed to the primary shard based on its route
(see the Routing section above) and performed on the actual node
containing this shard. After the primary shard completes the operation,
if needed, the update is distributed to applicable replicas.

[float]
[[index-consistency]]
=== Write Consistency

To prevent writes from taking place on the "wrong" side of a network
partition, by default, index operations only succeed if a quorum
(>replicas/2+1) of active shards are available. This default can be
overridden on a node-by-node basis using the `action.write_consistency`
setting. To alter this behavior per-operation, the `consistency` request
parameter can be used.

Valid write consistency values are `one`, `quorum`, and `all`.

Note, for the case where the number of replicas is 1 (total of 2 copies
of the data), then the default behavior is to succeed if 1 copy (the primary)
can perform the write.

The index operation only returns after all *active* shards within the
replication group have indexed the document (sync replication).

[float]
[[index-refresh]]
=== Refresh

Control when the changes made by this request are visible to search. See
<<docs-refresh>>.

[float]
[[index-noop]]
=== Noop Updates

When updating a document using the index api a new version of the document is
always created even if the document hasn't changed. If this isn't acceptable
use the `_update` api with `detect_noop` set to true. This option isn't
available on the index api because the index api doesn't fetch the old source
and isn't able to compare it against the new source.

There isn't a hard and fast rule about when noop updates aren't acceptable.
It's a combination of lots of factors like how frequently your data source
sends updates that are actually noops and how many queries per second
elasticsearch runs on the shard with receiving the updates.

[float]
[[timeout]]
=== Timeout

The primary shard assigned to perform the index operation might not be
available when the index operation is executed. Some reasons for this
might be that the primary shard is currently recovering from a gateway
or undergoing relocation. By default, the index operation will wait on
the primary shard to become available for up to 1 minute before failing
and responding with an error. The `timeout` parameter can be used to
explicitly specify how long it waits. Here is an example of setting it
to 5 minutes:

[source,js]
--------------------------------------------------
PUT twitter/tweet/1?timeout=5m
{
    "user" : "kimchy",
    "post_date" : "2009-11-15T14:12:12",
    "message" : "trying out Elasticsearch"
}
--------------------------------------------------
// CONSOLE<|MERGE_RESOLUTION|>--- conflicted
+++ resolved
@@ -31,12 +31,9 @@
     "_id" : "1",
     "_version" : 1,
     "created" : true,
-<<<<<<< HEAD
     "_seq_no" : 0,
-    "_shard_id" : 3
-=======
+    "_shard_id" : 3,
     "forced_refresh": false
->>>>>>> be168f52
 }
 --------------------------------------------------
 // TESTRESPONSE[s/"successful" : 2/"successful" : 1/ s/"_shard_id" : 3/"_shard_id" : "$body._shard_id"/]
@@ -228,12 +225,9 @@
     "_id" : "6a8ca01c-7896-48e9-81cc-9f70661fcb32",
     "_version" : 1,
     "created" : true,
-<<<<<<< HEAD
     "_seq_no" : 0,
-    "_shard_id" : 2
-=======
+    "_shard_id" : 2,
     "forced_refresh": false
->>>>>>> be168f52
 }
 --------------------------------------------------
 // TESTRESPONSE[s/6a8ca01c-7896-48e9-81cc-9f70661fcb32/$body._id/ s/"successful" : 2/"successful" : 1/ s/"_shard_id" : 2/"_shard_id" : "$body._shard_id"/]
