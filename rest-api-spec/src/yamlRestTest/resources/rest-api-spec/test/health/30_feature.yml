--- conflicted
+++ resolved
@@ -9,16 +9,6 @@
         feature: master_is_stable
 
   - is_true: cluster_name
-<<<<<<< HEAD
-  - match:   { components.cluster_coordination.indicators.master_is_stable.status: "green" }
-  - match:   { components.cluster_coordination.indicators.master_is_stable.summary: "The cluster has a stable master node" }
-  - is_true: components.cluster_coordination.indicators.master_is_stable.details.current_master
-  - is_true: components.cluster_coordination.indicators.master_is_stable.details.recent_masters
-
-  - do:
-      _internal.health:
-        component: cluster_coordination
-=======
   - match:   { indicators.master_is_stable.status: "green" }
   - match:   { indicators.master_is_stable.symptom: "The cluster has a stable master node" }
   - is_true: indicators.master_is_stable.details.current_master
@@ -26,17 +16,10 @@
 
   - do:
       _internal.health:
->>>>>>> 9e9f19bc
         feature: master_is_stable
         explain: false
 
   - is_true: cluster_name
-<<<<<<< HEAD
-  - match:   { components.cluster_coordination.indicators.master_is_stable.status: "green" }
-  - match:   { components.cluster_coordination.indicators.master_is_stable.summary: "The cluster has a stable master node" }
-  - is_false: components.cluster_coordination.indicators.master_is_stable.details
-=======
   - match:   { indicators.master_is_stable.status: "green" }
   - match:   { indicators.master_is_stable.symptom: "The cluster has a stable master node" }
-  - is_false: indicators.master_is_stable.details
->>>>>>> 9e9f19bc
+  - is_false: indicators.master_is_stable.details