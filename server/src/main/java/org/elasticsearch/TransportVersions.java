--- conflicted
+++ resolved
@@ -144,12 +144,10 @@
     public static final TransportVersion EQL_ALLOW_PARTIAL_SEARCH_RESULTS = def(8_809_00_0);
     public static final TransportVersion NODE_VERSION_INFORMATION_WITH_MIN_READ_ONLY_INDEX_VERSION = def(8_810_00_0);
     public static final TransportVersion ERROR_TRACE_IN_TRANSPORT_HEADER = def(8_811_00_0);
-<<<<<<< HEAD
-    public static final TransportVersion ELASTIC_INFERENCE_SERVICE_UNIFIED_CHAT_COMPLETIONS_INTEGRATION = def(8_812_00_1);
-=======
     public static final TransportVersion FAILURE_STORE_ENABLED_BY_CLUSTER_SETTING = def(8_812_00_0);
-
->>>>>>> 103d29f0
+    public static final TransportVersion ELASTIC_INFERENCE_SERVICE_UNIFIED_CHAT_COMPLETIONS_INTEGRATION = def(8_813_00_0);
+
+
     /*
      * STOP! READ THIS FIRST! No, really,
      *        ____ _____ ___  ____  _        ____  _____    _    ____    _____ _   _ ___ ____    _____ ___ ____  ____ _____ _
