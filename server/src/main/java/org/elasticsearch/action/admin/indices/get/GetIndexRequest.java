--- conflicted
+++ resolved
@@ -94,9 +94,6 @@
     private transient boolean includeDefaults = false;
 
     public GetIndexRequest() {
-<<<<<<< HEAD
-        super(IndicesOptions.strictExpandOpen());
-=======
         super(
             DataStream.isFailureStoreFeatureFlagEnabled()
                 ? IndicesOptions.builder(IndicesOptions.strictExpandOpen())
@@ -104,7 +101,6 @@
                     .build()
                 : IndicesOptions.strictExpandOpen()
         );
->>>>>>> 930a99cc
     }
 
     public GetIndexRequest(StreamInput in) throws IOException {
