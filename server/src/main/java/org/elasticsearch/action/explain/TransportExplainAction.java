/*
 * Copyright Elasticsearch B.V. and/or licensed to Elasticsearch B.V. under one
 * or more contributor license agreements. Licensed under the "Elastic License
 * 2.0", the "GNU Affero General Public License v3.0 only", and the "Server Side
 * Public License v 1"; you may not use this file except in compliance with, at
 * your election, the "Elastic License 2.0", the "GNU Affero General Public
 * License v3.0 only", or the "Server Side Public License, v 1".
 */

package org.elasticsearch.action.explain;

import org.apache.lucene.search.Explanation;
import org.elasticsearch.ElasticsearchException;
import org.elasticsearch.action.ActionListener;
import org.elasticsearch.action.ActionType;
import org.elasticsearch.action.ResolvedIndices;
import org.elasticsearch.action.support.ActionFilters;
import org.elasticsearch.action.support.single.shard.TransportSingleShardAction;
import org.elasticsearch.cluster.ClusterState;
import org.elasticsearch.cluster.metadata.IndexNameExpressionResolver;
import org.elasticsearch.cluster.metadata.IndexNameExpressionResolver.ResolvedExpression;
import org.elasticsearch.cluster.routing.ShardIterator;
import org.elasticsearch.cluster.service.ClusterService;
import org.elasticsearch.common.io.stream.Writeable;
import org.elasticsearch.core.Releasables;
import org.elasticsearch.index.IndexService;
import org.elasticsearch.index.engine.Engine;
import org.elasticsearch.index.get.GetResult;
import org.elasticsearch.index.query.QueryBuilder;
import org.elasticsearch.index.query.Rewriteable;
import org.elasticsearch.index.shard.IndexShard;
import org.elasticsearch.index.shard.ShardId;
import org.elasticsearch.injection.guice.Inject;
import org.elasticsearch.search.SearchService;
import org.elasticsearch.search.internal.AliasFilter;
import org.elasticsearch.search.internal.SearchContext;
import org.elasticsearch.search.internal.ShardSearchRequest;
import org.elasticsearch.search.rescore.RescoreContext;
import org.elasticsearch.search.rescore.Rescorer;
import org.elasticsearch.tasks.Task;
import org.elasticsearch.threadpool.ThreadPool;
import org.elasticsearch.transport.RemoteClusterService;
import org.elasticsearch.transport.TransportService;

import java.io.IOException;
import java.util.Set;
import java.util.concurrent.Executor;
import java.util.function.LongSupplier;

/**
 * Explain transport action. Computes the explain on the targeted shard.
 */
// TODO: AggregatedDfs. Currently the idf can be different then when executing a normal search with explain.
public class TransportExplainAction extends TransportSingleShardAction<ExplainRequest, ExplainResponse> {

    public static final ActionType<ExplainResponse> TYPE = new ActionType<>("indices:data/read/explain");
    private final SearchService searchService;
    private final RemoteClusterService remoteClusterService;

    @Inject
    public TransportExplainAction(
        ThreadPool threadPool,
        ClusterService clusterService,
        TransportService transportService,
        SearchService searchService,
        ActionFilters actionFilters,
        IndexNameExpressionResolver indexNameExpressionResolver
    ) {
        super(
            TYPE.name(),
            threadPool,
            clusterService,
            transportService,
            actionFilters,
            indexNameExpressionResolver,
            ExplainRequest::new,
            threadPool.executor(ThreadPool.Names.GET)
        );
        this.searchService = searchService;
        this.remoteClusterService = transportService.getRemoteClusterService();
    }

    @Override
    protected void doExecute(Task task, ExplainRequest request, ActionListener<ExplainResponse> listener) {
        request.nowInMillis = System.currentTimeMillis();

        // Indices are resolved twice (they are resolved again later by the base class), but that's ok for this action type
        ResolvedIndices resolvedIndices = ResolvedIndices.resolveWithIndicesRequest(
            request,
            clusterService.state(),
            indexNameExpressionResolver,
            remoteClusterService,
            request.nowInMillis
        );

        ActionListener<QueryBuilder> rewriteListener = listener.delegateFailureAndWrap((l, rewrittenQuery) -> {
            request.query(rewrittenQuery);
            super.doExecute(task, request, l);
        });

        assert request.query() != null;
        LongSupplier timeProvider = () -> request.nowInMillis;
        Rewriteable.rewriteAndFetch(request.query(), searchService.getRewriteContext(timeProvider, resolvedIndices, null), rewriteListener);
    }

    @Override
    protected boolean resolveIndex(ExplainRequest request) {
        return true;
    }

    @Override
    protected void resolveRequest(ClusterState state, InternalRequest request) {
<<<<<<< HEAD
        final Set<IndexNameExpressionResolver.ResolvedExpression> indicesAndAliases = indexNameExpressionResolver.resolveExpressions(
            state,
            request.request().index()
        );
=======
        final Set<ResolvedExpression> indicesAndAliases = indexNameExpressionResolver.resolveExpressions(state, request.request().index());
>>>>>>> d102659d
        final AliasFilter aliasFilter = searchService.buildAliasFilter(state, request.concreteIndex(), indicesAndAliases);
        request.request().filteringAlias(aliasFilter);
    }

    @Override
    protected void asyncShardOperation(ExplainRequest request, ShardId shardId, ActionListener<ExplainResponse> listener)
        throws IOException {
        IndexService indexService = searchService.getIndicesService().indexServiceSafe(shardId.getIndex());
        IndexShard indexShard = indexService.getShard(shardId.id());
        indexShard.ensureShardSearchActive(b -> {
            try {
                super.asyncShardOperation(request, shardId, listener);
            } catch (Exception ex) {
                listener.onFailure(ex);
            }
        });
    }

    @Override
    protected ExplainResponse shardOperation(ExplainRequest request, ShardId shardId) throws IOException {
        ShardSearchRequest shardSearchLocalRequest = new ShardSearchRequest(shardId, request.nowInMillis, request.filteringAlias());
        SearchContext context = searchService.createSearchContext(shardSearchLocalRequest, SearchService.NO_TIMEOUT);
        Engine.GetResult result = null;
        try {
            // No need to check the type, IndexShard#get does it for us
            result = context.indexShard().get(new Engine.Get(false, false, request.id()));
            if (result.exists() == false) {
                return new ExplainResponse(shardId.getIndexName(), request.id(), false);
            }
            context.parsedQuery(context.getSearchExecutionContext().toQuery(request.query()));
            context.preProcess();
            int topLevelDocId = result.docIdAndVersion().docId + result.docIdAndVersion().docBase;
            Explanation explanation = context.searcher().explain(context.rewrittenQuery(), topLevelDocId);
            for (RescoreContext ctx : context.rescore()) {
                Rescorer rescorer = ctx.rescorer();
                explanation = rescorer.explain(topLevelDocId, context.searcher(), ctx, explanation);
            }
            if (request.storedFields() != null || (request.fetchSourceContext() != null && request.fetchSourceContext().fetchSource())) {
                // Advantage is that we're not opening a second searcher to retrieve the _source. Also
                // because we are working in the same searcher in engineGetResult we can be sure that a
                // doc isn't deleted between the initial get and this call.
                GetResult getResult = context.indexShard()
                    .getService()
                    .get(result, request.id(), request.storedFields(), request.fetchSourceContext());
                return new ExplainResponse(shardId.getIndexName(), request.id(), true, explanation, getResult);
            } else {
                return new ExplainResponse(shardId.getIndexName(), request.id(), true, explanation);
            }
        } catch (IOException e) {
            throw new ElasticsearchException("Could not explain", e);
        } finally {
            Releasables.close(result, context);
        }
    }

    @Override
    protected Writeable.Reader<ExplainResponse> getResponseReader() {
        return ExplainResponse::new;
    }

    @Override
    protected ShardIterator shards(ClusterState state, InternalRequest request) {
        return clusterService.operationRouting()
            .getShards(
                clusterService.state(),
                request.concreteIndex(),
                request.request().id(),
                request.request().routing(),
                request.request().preference()
            );
    }

    @Override
    protected Executor getExecutor(ExplainRequest request, ShardId shardId) {
        IndexService indexService = searchService.getIndicesService().indexServiceSafe(shardId.getIndex());
        return indexService.getIndexSettings().isSearchThrottled()
            ? threadPool.executor(ThreadPool.Names.SEARCH_THROTTLED)
            : super.getExecutor(request, shardId);
    }
}<|MERGE_RESOLUTION|>--- conflicted
+++ resolved
@@ -110,14 +110,7 @@
 
     @Override
     protected void resolveRequest(ClusterState state, InternalRequest request) {
-<<<<<<< HEAD
-        final Set<IndexNameExpressionResolver.ResolvedExpression> indicesAndAliases = indexNameExpressionResolver.resolveExpressions(
-            state,
-            request.request().index()
-        );
-=======
         final Set<ResolvedExpression> indicesAndAliases = indexNameExpressionResolver.resolveExpressions(state, request.request().index());
->>>>>>> d102659d
         final AliasFilter aliasFilter = searchService.buildAliasFilter(state, request.concreteIndex(), indicesAndAliases);
         request.request().filteringAlias(aliasFilter);
     }
