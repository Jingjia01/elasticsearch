/*
 * Copyright Elasticsearch B.V. and/or licensed to Elasticsearch B.V. under one
 * or more contributor license agreements. Licensed under the "Elastic License
 * 2.0", the "GNU Affero General Public License v3.0 only", and the "Server Side
 * Public License v 1"; you may not use this file except in compliance with, at
 * your election, the "Elastic License 2.0", the "GNU Affero General Public
 * License v3.0 only", or the "Server Side Public License, v 1".
 */

package org.elasticsearch.action.search;

import org.apache.logging.log4j.LogManager;
import org.apache.logging.log4j.Logger;
import org.elasticsearch.ExceptionsHelper;
import org.elasticsearch.TransportVersions;
import org.elasticsearch.action.ActionListener;
import org.elasticsearch.action.ActionListenerResponseHandler;
import org.elasticsearch.action.ActionType;
import org.elasticsearch.action.IndicesRequest;
import org.elasticsearch.action.OriginalIndices;
import org.elasticsearch.action.RemoteClusterActionType;
import org.elasticsearch.action.ResolvedIndices;
import org.elasticsearch.action.ShardOperationFailedException;
import org.elasticsearch.action.admin.cluster.shards.ClusterSearchShardsRequest;
import org.elasticsearch.action.admin.cluster.shards.ClusterSearchShardsResponse;
import org.elasticsearch.action.admin.cluster.shards.TransportClusterSearchShardsAction;
import org.elasticsearch.action.admin.cluster.stats.CCSUsage;
import org.elasticsearch.action.admin.cluster.stats.CCSUsageTelemetry;
import org.elasticsearch.action.support.ActionFilters;
import org.elasticsearch.action.support.HandledTransportAction;
import org.elasticsearch.action.support.IndicesOptions;
import org.elasticsearch.action.support.master.MasterNodeRequest;
import org.elasticsearch.client.internal.Client;
import org.elasticsearch.cluster.ClusterState;
import org.elasticsearch.cluster.block.ClusterBlockException;
import org.elasticsearch.cluster.block.ClusterBlockLevel;
import org.elasticsearch.cluster.metadata.IndexAbstraction;
import org.elasticsearch.cluster.metadata.IndexMetadata;
import org.elasticsearch.cluster.metadata.IndexNameExpressionResolver;
import org.elasticsearch.cluster.metadata.IndexNameExpressionResolver.ResolvedExpression;
import org.elasticsearch.cluster.node.DiscoveryNode;
import org.elasticsearch.cluster.node.DiscoveryNodes;
import org.elasticsearch.cluster.routing.GroupShardsIterator;
import org.elasticsearch.cluster.routing.OperationRouting;
import org.elasticsearch.cluster.routing.ShardIterator;
import org.elasticsearch.cluster.routing.ShardRouting;
import org.elasticsearch.cluster.service.ClusterService;
import org.elasticsearch.common.Strings;
import org.elasticsearch.common.breaker.CircuitBreaker;
import org.elasticsearch.common.io.stream.NamedWriteableRegistry;
import org.elasticsearch.common.logging.DeprecationCategory;
import org.elasticsearch.common.logging.DeprecationLogger;
import org.elasticsearch.common.regex.Regex;
import org.elasticsearch.common.settings.Setting;
import org.elasticsearch.common.settings.Setting.Property;
import org.elasticsearch.common.settings.Settings;
import org.elasticsearch.common.util.ArrayUtils;
import org.elasticsearch.common.util.CollectionUtils;
import org.elasticsearch.common.util.Maps;
import org.elasticsearch.common.util.concurrent.CountDown;
import org.elasticsearch.common.util.concurrent.EsExecutors;
import org.elasticsearch.core.Predicates;
import org.elasticsearch.core.TimeValue;
import org.elasticsearch.index.Index;
import org.elasticsearch.index.IndexNotFoundException;
import org.elasticsearch.index.query.QueryBuilder;
import org.elasticsearch.index.query.Rewriteable;
import org.elasticsearch.index.shard.ShardId;
import org.elasticsearch.index.shard.ShardNotFoundException;
import org.elasticsearch.indices.ExecutorSelector;
import org.elasticsearch.indices.breaker.CircuitBreakerService;
import org.elasticsearch.injection.guice.Inject;
import org.elasticsearch.rest.action.search.SearchResponseMetrics;
import org.elasticsearch.search.SearchPhaseResult;
import org.elasticsearch.search.SearchService;
import org.elasticsearch.search.aggregations.AggregationReduceContext;
import org.elasticsearch.search.builder.PointInTimeBuilder;
import org.elasticsearch.search.builder.SearchSourceBuilder;
import org.elasticsearch.search.internal.AliasFilter;
import org.elasticsearch.search.internal.SearchContext;
import org.elasticsearch.search.profile.SearchProfileResults;
import org.elasticsearch.search.profile.SearchProfileShardResult;
import org.elasticsearch.tasks.Task;
import org.elasticsearch.tasks.TaskId;
import org.elasticsearch.threadpool.ThreadPool;
import org.elasticsearch.transport.RemoteClusterAware;
import org.elasticsearch.transport.RemoteClusterService;
import org.elasticsearch.transport.RemoteTransportException;
import org.elasticsearch.transport.Transport;
import org.elasticsearch.transport.TransportRequestOptions;
import org.elasticsearch.transport.TransportService;
import org.elasticsearch.usage.UsageService;
import org.elasticsearch.xcontent.ToXContent;
import org.elasticsearch.xcontent.XContentFactory;

import java.io.IOException;
import java.util.ArrayList;
import java.util.Arrays;
import java.util.Collections;
import java.util.HashMap;
import java.util.HashSet;
import java.util.List;
import java.util.Map;
import java.util.Objects;
import java.util.Set;
import java.util.concurrent.ConcurrentHashMap;
import java.util.concurrent.Executor;
import java.util.concurrent.TimeUnit;
import java.util.concurrent.atomic.AtomicReference;
import java.util.function.BiConsumer;
import java.util.function.BiFunction;
import java.util.function.Function;
import java.util.function.LongSupplier;
import java.util.stream.Collectors;

import static org.elasticsearch.action.search.SearchType.DFS_QUERY_THEN_FETCH;
import static org.elasticsearch.action.search.SearchType.QUERY_THEN_FETCH;
import static org.elasticsearch.action.search.TransportSearchHelper.checkCCSVersionCompatibility;
import static org.elasticsearch.search.sort.FieldSortBuilder.hasPrimaryFieldSort;
import static org.elasticsearch.threadpool.ThreadPool.Names.SYSTEM_CRITICAL_READ;
import static org.elasticsearch.threadpool.ThreadPool.Names.SYSTEM_READ;

public class TransportSearchAction extends HandledTransportAction<SearchRequest, SearchResponse> {

    public static final String NAME = "indices:data/read/search";
    public static final ActionType<SearchResponse> TYPE = new ActionType<>(NAME);
    public static final RemoteClusterActionType<SearchResponse> REMOTE_TYPE = new RemoteClusterActionType<>(NAME, SearchResponse::new);
    private static final Logger logger = LogManager.getLogger(TransportSearchAction.class);
    private static final DeprecationLogger DEPRECATION_LOGGER = DeprecationLogger.getLogger(TransportSearchAction.class);
    public static final String FROZEN_INDICES_DEPRECATION_MESSAGE = "Searching frozen indices [{}] is deprecated."
        + " Consider cold or frozen tiers in place of frozen indices. The frozen feature will be removed in a feature release.";

    /** The maximum number of shards for a single search request. */
    public static final Setting<Long> SHARD_COUNT_LIMIT_SETTING = Setting.longSetting(
        "action.search.shard_count.limit",
        Long.MAX_VALUE,
        1L,
        Property.Dynamic,
        Property.NodeScope
    );

    public static final Setting<Integer> DEFAULT_PRE_FILTER_SHARD_SIZE = Setting.intSetting(
        "action.search.pre_filter_shard_size.default",
        SearchRequest.DEFAULT_PRE_FILTER_SHARD_SIZE,
        1,
        Property.NodeScope
    );

    private final ThreadPool threadPool;
    private final ClusterService clusterService;
    private final TransportService transportService;
    private final SearchTransportService searchTransportService;
    private final RemoteClusterService remoteClusterService;
    private final SearchPhaseController searchPhaseController;
    private final SearchService searchService;
    private final IndexNameExpressionResolver indexNameExpressionResolver;
    private final NamedWriteableRegistry namedWriteableRegistry;
    private final CircuitBreaker circuitBreaker;
    private final ExecutorSelector executorSelector;
    private final int defaultPreFilterShardSize;
    private final boolean ccsCheckCompatibility;
    private final SearchResponseMetrics searchResponseMetrics;
    private final Client client;
    private final UsageService usageService;
    private final Settings settings;

    @Inject
    public TransportSearchAction(
        ThreadPool threadPool,
        CircuitBreakerService circuitBreakerService,
        TransportService transportService,
        SearchService searchService,
        SearchTransportService searchTransportService,
        SearchPhaseController searchPhaseController,
        ClusterService clusterService,
        ActionFilters actionFilters,
        IndexNameExpressionResolver indexNameExpressionResolver,
        NamedWriteableRegistry namedWriteableRegistry,
        ExecutorSelector executorSelector,
        SearchTransportAPMMetrics searchTransportMetrics,
        SearchResponseMetrics searchResponseMetrics,
        Client client,
        UsageService usageService
    ) {
        super(TYPE.name(), transportService, actionFilters, SearchRequest::new, EsExecutors.DIRECT_EXECUTOR_SERVICE);
        this.threadPool = threadPool;
        this.circuitBreaker = circuitBreakerService.getBreaker(CircuitBreaker.REQUEST);
        this.searchPhaseController = searchPhaseController;
        this.searchTransportService = searchTransportService;
        this.remoteClusterService = searchTransportService.getRemoteClusterService();
        SearchTransportService.registerRequestHandler(transportService, searchService, searchTransportMetrics);
        this.clusterService = clusterService;
        this.transportService = transportService;
        this.searchService = searchService;
        this.indexNameExpressionResolver = indexNameExpressionResolver;
        this.namedWriteableRegistry = namedWriteableRegistry;
        this.executorSelector = executorSelector;
        this.settings = clusterService.getSettings();
        this.defaultPreFilterShardSize = DEFAULT_PRE_FILTER_SHARD_SIZE.get(settings);
        this.ccsCheckCompatibility = SearchService.CCS_VERSION_CHECK_SETTING.get(settings);
        this.searchResponseMetrics = searchResponseMetrics;
        this.client = client;
        this.usageService = usageService;
    }

    private Map<String, OriginalIndices> buildPerIndexOriginalIndices(
        ClusterState clusterState,
<<<<<<< HEAD
        Set<IndexNameExpressionResolver.ResolvedExpression> indicesAndAliases,
=======
        Set<ResolvedExpression> indicesAndAliases,
>>>>>>> d102659d
        String[] indices,
        IndicesOptions indicesOptions
    ) {
        Map<String, OriginalIndices> res = Maps.newMapWithExpectedSize(indices.length);
        var blocks = clusterState.blocks();
        // optimization: mostly we do not have any blocks so there's no point in the expensive per-index checking
        boolean hasBlocks = blocks.global().isEmpty() == false || blocks.indices().isEmpty() == false;
        // Get a distinct set of index abstraction names present from the resolved expressions to help with the reverse resolution from
        // concrete index to the expression that produced it.
<<<<<<< HEAD
        Set<String> indicesAndAliasesResources = indicesAndAliases.stream()
            .map(IndexNameExpressionResolver.ResolvedExpression::resource)
            .collect(Collectors.toSet());
=======
        Set<String> indicesAndAliasesResources = indicesAndAliases.stream().map(ResolvedExpression::resource).collect(Collectors.toSet());
>>>>>>> d102659d
        for (String index : indices) {
            if (hasBlocks) {
                blocks.indexBlockedRaiseException(ClusterBlockLevel.READ, index);
            }

            String[] aliases = indexNameExpressionResolver.indexAliases(
                clusterState,
                index,
                Predicates.always(),
                Predicates.always(),
                true,
                indicesAndAliases
            );
            String[] finalIndices = Strings.EMPTY_ARRAY;
            if (aliases == null
                || aliases.length == 0
                || indicesAndAliasesResources.contains(index)
                || hasDataStreamRef(clusterState, indicesAndAliasesResources, index)) {
                finalIndices = new String[] { index };
            }
            if (aliases != null) {
                finalIndices = finalIndices.length == 0 ? aliases : ArrayUtils.concat(finalIndices, aliases);
            }
            res.put(index, new OriginalIndices(finalIndices, indicesOptions));
        }
        return res;
    }

    private static boolean hasDataStreamRef(ClusterState clusterState, Set<String> indicesAndAliases, String index) {
        IndexAbstraction ret = clusterState.getMetadata().getIndicesLookup().get(index);
        if (ret == null || ret.getParentDataStream() == null) {
            return false;
        }
        return indicesAndAliases.contains(ret.getParentDataStream().getName());
    }

    Map<String, AliasFilter> buildIndexAliasFilters(
        ClusterState clusterState,
<<<<<<< HEAD
        Set<IndexNameExpressionResolver.ResolvedExpression> indicesAndAliases,
=======
        Set<ResolvedExpression> indicesAndAliases,
>>>>>>> d102659d
        Index[] concreteIndices
    ) {
        final Map<String, AliasFilter> aliasFilterMap = new HashMap<>();
        for (Index index : concreteIndices) {
            clusterState.blocks().indexBlockedRaiseException(ClusterBlockLevel.READ, index.getName());
            AliasFilter aliasFilter = searchService.buildAliasFilter(clusterState, index.getName(), indicesAndAliases);
            assert aliasFilter != null;
            aliasFilterMap.put(index.getUUID(), aliasFilter);
        }
        return aliasFilterMap;
    }

    private Map<String, Float> resolveIndexBoosts(SearchRequest searchRequest, ClusterState clusterState) {
        if (searchRequest.source() == null) {
            return Collections.emptyMap();
        }

        SearchSourceBuilder source = searchRequest.source();
        if (source.indexBoosts() == null) {
            return Collections.emptyMap();
        }

        Map<String, Float> concreteIndexBoosts = new HashMap<>();
        for (SearchSourceBuilder.IndexBoost ib : source.indexBoosts()) {
            Index[] concreteIndices = indexNameExpressionResolver.concreteIndices(
                clusterState,
                searchRequest.indicesOptions(),
                ib.getIndex()
            );

            for (Index concreteIndex : concreteIndices) {
                concreteIndexBoosts.putIfAbsent(concreteIndex.getUUID(), ib.getBoost());
            }
        }
        return Collections.unmodifiableMap(concreteIndexBoosts);
    }

    /**
     * Search operations need two clocks. One clock is to fulfill real clock needs (e.g., resolving
     * "now" to an index name). Another clock is needed for measuring how long a search operation
     * took. These two uses are at odds with each other. There are many issues with using a real
     * clock for measuring how long an operation took (they often lack precision, they are subject
     * to moving backwards due to NTP and other such complexities, etc.). There are also issues with
     * using a relative clock for reporting real time. Thus, we simply separate these two uses.
     */
    public record SearchTimeProvider(long absoluteStartMillis, long relativeStartNanos, LongSupplier relativeCurrentNanosProvider) {

        /**
         * Instantiates a new search time provider. The absolute start time is the real clock time
         * used for resolving index expressions that include dates. The relative start time is the
         * start of the search operation according to a relative clock. The total time the search
         * operation took can be measured against the provided relative clock and the relative start
         * time.
         *
         * @param absoluteStartMillis          the absolute start time in milliseconds since the epoch
         * @param relativeStartNanos           the relative start time in nanoseconds
         * @param relativeCurrentNanosProvider provides the current relative time
         */
        public SearchTimeProvider {}

        public long buildTookInMillis() {
            return TimeUnit.NANOSECONDS.toMillis(relativeCurrentNanosProvider.getAsLong() - relativeStartNanos);
        }
    }

    @Override
    protected void doExecute(Task task, SearchRequest searchRequest, ActionListener<SearchResponse> listener) {
        executeRequest(
            (SearchTask) task,
            searchRequest,
            new SearchResponseActionListener((SearchTask) task, listener),
            AsyncSearchActionProvider::new
        );
    }

    void executeRequest(
        SearchTask task,
        SearchRequest original,
        ActionListener<SearchResponse> listener,
        Function<ActionListener<SearchResponse>, SearchPhaseProvider> searchPhaseProvider
    ) {
        final long relativeStartNanos = System.nanoTime();
        final SearchTimeProvider timeProvider = new SearchTimeProvider(
            original.getOrCreateAbsoluteStartMillis(),
            relativeStartNanos,
            System::nanoTime
        );

        final ClusterState clusterState = clusterService.state();
        clusterState.blocks().globalBlockedRaiseException(ClusterBlockLevel.READ);

        final ResolvedIndices resolvedIndices;
        if (original.pointInTimeBuilder() != null) {
            resolvedIndices = ResolvedIndices.resolveWithPIT(
                original.pointInTimeBuilder(),
                original.indicesOptions(),
                clusterState,
                namedWriteableRegistry
            );
        } else {
            resolvedIndices = ResolvedIndices.resolveWithIndicesRequest(
                original,
                clusterState,
                indexNameExpressionResolver,
                remoteClusterService,
                timeProvider.absoluteStartMillis()
            );
            frozenIndexCheck(resolvedIndices);
        }

        ActionListener<SearchRequest> rewriteListener = listener.delegateFailureAndWrap((delegate, rewritten) -> {
            if (ccsCheckCompatibility) {
                checkCCSVersionCompatibility(rewritten);
            }

            if (resolvedIndices.getRemoteClusterIndices().isEmpty()) {
                executeLocalSearch(
                    task,
                    timeProvider,
                    rewritten,
                    resolvedIndices,
                    clusterState,
                    SearchResponse.Clusters.EMPTY,
                    searchPhaseProvider.apply(delegate)
                );
            } else {
                if (listener instanceof TelemetryListener tl) {
                    tl.setRemotes(resolvedIndices.getRemoteClusterIndices().size());
                    if (task.isAsync()) {
                        tl.setFeature(CCSUsageTelemetry.ASYNC_FEATURE);
                    }
                    if (original.pointInTimeBuilder() != null) {
                        tl.setFeature(CCSUsageTelemetry.PIT_FEATURE);
                    }
                    String client = task.getHeader(Task.X_ELASTIC_PRODUCT_ORIGIN_HTTP_HEADER);
                    if (client != null) {
                        tl.setClient(client);
                    }
                    // Check if any of the index patterns are wildcard patterns
                    var localIndices = resolvedIndices.getLocalIndices();
                    if (localIndices != null && Arrays.stream(localIndices.indices()).anyMatch(Regex::isSimpleMatchPattern)) {
                        tl.setFeature(CCSUsageTelemetry.WILDCARD_FEATURE);
                    }
                    if (resolvedIndices.getRemoteClusterIndices()
                        .values()
                        .stream()
                        .anyMatch(indices -> Arrays.stream(indices.indices()).anyMatch(Regex::isSimpleMatchPattern))) {
                        tl.setFeature(CCSUsageTelemetry.WILDCARD_FEATURE);
                    }
                }
                final TaskId parentTaskId = task.taskInfo(clusterService.localNode().getId(), false).taskId();
                if (shouldMinimizeRoundtrips(rewritten)) {
                    if (listener instanceof TelemetryListener tl) {
                        tl.setFeature(CCSUsageTelemetry.MRT_FEATURE);
                    }
                    final AggregationReduceContext.Builder aggregationReduceContextBuilder = rewritten.source() != null
                        && rewritten.source().aggregations() != null
                            ? searchService.aggReduceContextBuilder(task::isCancelled, rewritten.source().aggregations())
                            : null;
                    SearchResponse.Clusters clusters = new SearchResponse.Clusters(
                        resolvedIndices.getLocalIndices(),
                        resolvedIndices.getRemoteClusterIndices(),
                        true,
                        remoteClusterService::isSkipUnavailable
                    );
                    if (resolvedIndices.getLocalIndices() == null) {
                        // Notify the progress listener that a CCS with minimize_roundtrips is happening remote-only (no local shards)
                        task.getProgressListener()
                            .notifyListShards(Collections.emptyList(), Collections.emptyList(), clusters, false, timeProvider);
                    }
                    ccsRemoteReduce(
                        task,
                        parentTaskId,
                        rewritten,
                        resolvedIndices,
                        clusters,
                        timeProvider,
                        aggregationReduceContextBuilder,
                        remoteClusterService,
                        threadPool,
                        delegate,
                        (r, l) -> executeLocalSearch(
                            task,
                            timeProvider,
                            r,
                            resolvedIndices,
                            clusterState,
                            clusters,
                            searchPhaseProvider.apply(l)
                        )
                    );
                } else {
                    final SearchContextId searchContext = resolvedIndices.getSearchContextId();
                    SearchResponse.Clusters clusters = new SearchResponse.Clusters(
                        resolvedIndices.getLocalIndices(),
                        resolvedIndices.getRemoteClusterIndices(),
                        false,
                        remoteClusterService::isSkipUnavailable
                    );

                    // TODO: pass parentTaskId
                    collectSearchShards(
                        rewritten.indicesOptions(),
                        rewritten.preference(),
                        rewritten.routing(),
                        rewritten.source() != null ? rewritten.source().query() : null,
                        Objects.requireNonNullElse(rewritten.allowPartialSearchResults(), searchService.defaultAllowPartialSearchResults()),
                        searchContext,
                        resolvedIndices.getRemoteClusterIndices(),
                        clusters,
                        timeProvider,
                        transportService,
                        delegate.delegateFailureAndWrap((finalDelegate, searchShardsResponses) -> {
                            final BiFunction<String, String, DiscoveryNode> clusterNodeLookup = getRemoteClusterNodeLookup(
                                searchShardsResponses
                            );
                            final Map<String, AliasFilter> remoteAliasFilters;
                            final List<SearchShardIterator> remoteShardIterators;
                            if (searchContext != null) {
                                remoteAliasFilters = searchContext.aliasFilter();
                                remoteShardIterators = getRemoteShardsIteratorFromPointInTime(
                                    searchShardsResponses,
                                    searchContext,
                                    rewritten.pointInTimeBuilder().getKeepAlive(),
                                    resolvedIndices.getRemoteClusterIndices()
                                );
                            } else {
                                remoteAliasFilters = new HashMap<>();
                                for (SearchShardsResponse searchShardsResponse : searchShardsResponses.values()) {
                                    remoteAliasFilters.putAll(searchShardsResponse.getAliasFilters());
                                }
                                remoteShardIterators = getRemoteShardsIterator(
                                    searchShardsResponses,
                                    resolvedIndices.getRemoteClusterIndices(),
                                    remoteAliasFilters
                                );
                            }
                            executeSearch(
                                task,
                                timeProvider,
                                rewritten,
                                resolvedIndices,
                                remoteShardIterators,
                                clusterNodeLookup,
                                clusterState,
                                remoteAliasFilters,
                                clusters,
                                searchPhaseProvider.apply(finalDelegate)
                            );
                        })
                    );
                }
            }
        });
        final SearchSourceBuilder source = original.source();
        if (shouldOpenPIT(source)) {
            // disabling shard reordering for request
            original.setPreFilterShardSize(Integer.MAX_VALUE);
            openPIT(client, original, searchService.getDefaultKeepAliveInMillis(), listener.delegateFailureAndWrap((delegate, resp) -> {
                // We set the keep alive to -1 to indicate that we don't need the pit id in the response.
                // This is needed since we delete the pit prior to sending the response so the id doesn't exist anymore.
                source.pointInTimeBuilder(new PointInTimeBuilder(resp.getPointInTimeId()).setKeepAlive(TimeValue.MINUS_ONE));
                var pitListener = new SearchResponseActionListener(task, listener) {
                    @Override
                    public void onResponse(SearchResponse response) {
                        // we need to close the PIT first so we delay the release of the response to after the closing
                        response.incRef();
                        closePIT(
                            client,
                            original.source().pointInTimeBuilder(),
                            () -> ActionListener.respondAndRelease(listener, response)
                        );
                    }

                    @Override
                    public void onFailure(Exception e) {
                        closePIT(client, original.source().pointInTimeBuilder(), () -> listener.onFailure(e));
                    }
                };
                executeRequest(task, original, pitListener, searchPhaseProvider);
            }));
        } else {
            Rewriteable.rewriteAndFetch(
                original,
                searchService.getRewriteContext(timeProvider::absoluteStartMillis, resolvedIndices, original.pointInTimeBuilder()),
                rewriteListener
            );
        }
    }

    /**
     * Returns true if the provided source needs to open a shared point in time prior to executing the request.
     */
    private boolean shouldOpenPIT(SearchSourceBuilder source) {
        if (source == null) {
            return false;
        }
        if (source.pointInTimeBuilder() != null) {
            return false;
        }
        var retriever = source.retriever();
        return retriever != null && retriever.isCompound();
    }

    static void openPIT(Client client, SearchRequest request, long keepAliveMillis, ActionListener<OpenPointInTimeResponse> listener) {
        OpenPointInTimeRequest pitReq = new OpenPointInTimeRequest(request.indices()).indicesOptions(request.indicesOptions())
            .preference(request.preference())
            .routing(request.routing())
            .keepAlive(TimeValue.timeValueMillis(keepAliveMillis));
        client.execute(TransportOpenPointInTimeAction.TYPE, pitReq, listener);
    }

    static void closePIT(Client client, PointInTimeBuilder pit, Runnable next) {
        client.execute(
            TransportClosePointInTimeAction.TYPE,
            new ClosePointInTimeRequest(pit.getEncodedId()),
            ActionListener.runAfter(new ActionListener<>() {
                @Override
                public void onResponse(ClosePointInTimeResponse closePointInTimeResponse) {}

                @Override
                public void onFailure(Exception e) {}
            }, next)
        );
    }

    static void adjustSearchType(SearchRequest searchRequest, boolean singleShard) {
        // if there's a kNN search, always use DFS_QUERY_THEN_FETCH
        if (searchRequest.hasKnnSearch()) {
            searchRequest.searchType(DFS_QUERY_THEN_FETCH);
            return;
        }

        // if there's only suggest, disable request cache and always use QUERY_THEN_FETCH
        if (searchRequest.isSuggestOnly()) {
            searchRequest.requestCache(false);
            searchRequest.searchType(QUERY_THEN_FETCH);
            return;
        }

        // optimize search type for cases where there is only one shard group to search on
        if (singleShard) {
            // if we only have one group, then we always want Q_T_F, no need for DFS, and no need to do THEN since we hit one shard
            searchRequest.searchType(QUERY_THEN_FETCH);
        }
    }

    public static boolean shouldMinimizeRoundtrips(SearchRequest searchRequest) {
        if (searchRequest.isCcsMinimizeRoundtrips() == false) {
            return false;
        }
        if (searchRequest.scroll() != null) {
            return false;
        }
        if (searchRequest.pointInTimeBuilder() != null) {
            return false;
        }
        if (searchRequest.searchType() == DFS_QUERY_THEN_FETCH) {
            return false;
        }
        if (searchRequest.hasKnnSearch()) {
            return false;
        }
        SearchSourceBuilder source = searchRequest.source();
        return source == null
            || source.collapse() == null
            || source.collapse().getInnerHits() == null
            || source.collapse().getInnerHits().isEmpty();
    }

    /**
     * Handles ccs_minimize_roundtrips=true
     */
    static void ccsRemoteReduce(
        SearchTask task,
        TaskId parentTaskId,
        SearchRequest searchRequest,
        ResolvedIndices resolvedIndices,
        SearchResponse.Clusters clusters,
        SearchTimeProvider timeProvider,
        AggregationReduceContext.Builder aggReduceContextBuilder,
        RemoteClusterService remoteClusterService,
        ThreadPool threadPool,
        ActionListener<SearchResponse> listener,
        BiConsumer<SearchRequest, ActionListener<SearchResponse>> localSearchConsumer
    ) {
        final var remoteClientResponseExecutor = threadPool.executor(ThreadPool.Names.SEARCH_COORDINATION);
        if (resolvedIndices.getLocalIndices() == null && resolvedIndices.getRemoteClusterIndices().size() == 1) {
            // if we are searching against a single remote cluster, we simply forward the original search request to such cluster
            // and we directly perform final reduction in the remote cluster
            Map.Entry<String, OriginalIndices> entry = resolvedIndices.getRemoteClusterIndices().entrySet().iterator().next();
            String clusterAlias = entry.getKey();
            boolean skipUnavailable = remoteClusterService.isSkipUnavailable(clusterAlias);
            OriginalIndices indices = entry.getValue();
            SearchRequest ccsSearchRequest = SearchRequest.subSearchRequest(
                parentTaskId,
                searchRequest,
                indices.indices(),
                clusterAlias,
                timeProvider.absoluteStartMillis(),
                true
            );
            var remoteClusterClient = remoteClusterService.getRemoteClusterClient(
                clusterAlias,
                remoteClientResponseExecutor,
                RemoteClusterService.DisconnectedStrategy.RECONNECT_UNLESS_SKIP_UNAVAILABLE
            );
            remoteClusterClient.execute(TransportSearchAction.REMOTE_TYPE, ccsSearchRequest, new ActionListener<>() {
                @Override
                public void onResponse(SearchResponse searchResponse) {
                    // overwrite the existing cluster entry with the updated one
                    ccsClusterInfoUpdate(searchResponse, clusters, clusterAlias, skipUnavailable);
                    Map<String, SearchProfileShardResult> profileResults = searchResponse.getProfileResults();
                    SearchProfileResults profile = profileResults == null || profileResults.isEmpty()
                        ? null
                        : new SearchProfileResults(profileResults);

                    ActionListener.respondAndRelease(
                        listener,
                        new SearchResponse(
                            searchResponse.getHits(),
                            searchResponse.getAggregations(),
                            searchResponse.getSuggest(),
                            searchResponse.isTimedOut(),
                            searchResponse.isTerminatedEarly(),
                            profile,
                            searchResponse.getNumReducePhases(),
                            searchResponse.getScrollId(),
                            searchResponse.getTotalShards(),
                            searchResponse.getSuccessfulShards(),
                            searchResponse.getSkippedShards(),
                            timeProvider.buildTookInMillis(),
                            searchResponse.getShardFailures(),
                            clusters,
                            searchResponse.pointInTimeId()
                        )
                    );
                }

                @Override
                public void onFailure(Exception e) {
                    ShardSearchFailure failure = new ShardSearchFailure(e);
                    logCCSError(failure, clusterAlias, skipUnavailable);
                    ccsClusterInfoUpdate(failure, clusters, clusterAlias, skipUnavailable);
                    if (skipUnavailable) {
                        ActionListener.respondAndRelease(listener, SearchResponse.empty(timeProvider::buildTookInMillis, clusters));
                    } else {
                        listener.onFailure(wrapRemoteClusterFailure(clusterAlias, e));
                    }
                }
            });
        } else {
            SearchResponseMerger searchResponseMerger = createSearchResponseMerger(
                searchRequest.source(),
                timeProvider,
                aggReduceContextBuilder
            );
            task.setSearchResponseMergerSupplier(
                () -> createSearchResponseMerger(searchRequest.source(), timeProvider, aggReduceContextBuilder)
            );
            final AtomicReference<Exception> exceptions = new AtomicReference<>();
            int totalClusters = resolvedIndices.getRemoteClusterIndices().size() + (resolvedIndices.getLocalIndices() == null ? 0 : 1);
            final CountDown countDown = new CountDown(totalClusters);
            for (Map.Entry<String, OriginalIndices> entry : resolvedIndices.getRemoteClusterIndices().entrySet()) {
                String clusterAlias = entry.getKey();
                boolean skipUnavailable = remoteClusterService.isSkipUnavailable(clusterAlias);
                OriginalIndices indices = entry.getValue();
                SearchRequest ccsSearchRequest = SearchRequest.subSearchRequest(
                    parentTaskId,
                    searchRequest,
                    indices.indices(),
                    clusterAlias,
                    timeProvider.absoluteStartMillis(),
                    false
                );
                ActionListener<SearchResponse> ccsListener = createCCSListener(
                    clusterAlias,
                    skipUnavailable,
                    countDown,
                    exceptions,
                    searchResponseMerger,
                    clusters,
                    task.getProgressListener(),
                    listener
                );
                final var remoteClusterClient = remoteClusterService.getRemoteClusterClient(
                    clusterAlias,
                    remoteClientResponseExecutor,
                    RemoteClusterService.DisconnectedStrategy.RECONNECT_UNLESS_SKIP_UNAVAILABLE
                );
                remoteClusterClient.execute(TransportSearchAction.REMOTE_TYPE, ccsSearchRequest, ccsListener);
            }
            if (resolvedIndices.getLocalIndices() != null) {
                ActionListener<SearchResponse> ccsListener = createCCSListener(
                    RemoteClusterAware.LOCAL_CLUSTER_GROUP_KEY,
                    false,
                    countDown,
                    exceptions,
                    searchResponseMerger,
                    clusters,
                    task.getProgressListener(),
                    listener
                );
                SearchRequest ccsLocalSearchRequest = SearchRequest.subSearchRequest(
                    parentTaskId,
                    searchRequest,
                    resolvedIndices.getLocalIndices().indices(),
                    RemoteClusterAware.LOCAL_CLUSTER_GROUP_KEY,
                    timeProvider.absoluteStartMillis(),
                    false
                );
                localSearchConsumer.accept(ccsLocalSearchRequest, ccsListener);
            }
        }
    }

    static SearchResponseMerger createSearchResponseMerger(
        SearchSourceBuilder source,
        SearchTimeProvider timeProvider,
        AggregationReduceContext.Builder aggReduceContextBuilder
    ) {
        final int from;
        final int size;
        final int trackTotalHitsUpTo;
        if (source == null) {
            from = SearchService.DEFAULT_FROM;
            size = SearchService.DEFAULT_SIZE;
            trackTotalHitsUpTo = SearchContext.DEFAULT_TRACK_TOTAL_HITS_UP_TO;
        } else {
            from = source.from() == -1 ? SearchService.DEFAULT_FROM : source.from();
            size = source.size() == -1 ? SearchService.DEFAULT_SIZE : source.size();
            trackTotalHitsUpTo = source.trackTotalHitsUpTo() == null
                ? SearchContext.DEFAULT_TRACK_TOTAL_HITS_UP_TO
                : source.trackTotalHitsUpTo();
            // here we modify the original source so we can re-use it by setting it to each outgoing search request
            source.from(0);
            source.size(from + size);
        }
        return new SearchResponseMerger(from, size, trackTotalHitsUpTo, timeProvider, aggReduceContextBuilder);
    }

    /**
     * Collect remote search shards that we need to search for potential matches.
     * Used for ccs_minimize_roundtrips=false
     */
    static void collectSearchShards(
        IndicesOptions indicesOptions,
        String preference,
        String routing,
        QueryBuilder query,
        boolean allowPartialResults,
        SearchContextId searchContext,
        Map<String, OriginalIndices> remoteIndicesByCluster,
        SearchResponse.Clusters clusters,
        SearchTimeProvider timeProvider,
        TransportService transportService,
        ActionListener<Map<String, SearchShardsResponse>> listener
    ) {
        RemoteClusterService remoteClusterService = transportService.getRemoteClusterService();
        final CountDown responsesCountDown = new CountDown(remoteIndicesByCluster.size());
        final Map<String, SearchShardsResponse> searchShardsResponses = new ConcurrentHashMap<>();
        final AtomicReference<Exception> exceptions = new AtomicReference<>();
        for (Map.Entry<String, OriginalIndices> entry : remoteIndicesByCluster.entrySet()) {
            final String clusterAlias = entry.getKey();
            boolean skipUnavailable = remoteClusterService.isSkipUnavailable(clusterAlias);
            CCSActionListener<SearchShardsResponse, Map<String, SearchShardsResponse>> singleListener = new CCSActionListener<>(
                clusterAlias,
                skipUnavailable,
                responsesCountDown,
                exceptions,
                clusters,
                listener
            ) {
                @Override
                void innerOnResponse(SearchShardsResponse searchShardsResponse) {
                    assert ThreadPool.assertCurrentThreadPool(ThreadPool.Names.SEARCH_COORDINATION);
                    ccsClusterInfoUpdate(searchShardsResponse, clusters, clusterAlias, timeProvider);
                    searchShardsResponses.put(clusterAlias, searchShardsResponse);
                }

                @Override
                Map<String, SearchShardsResponse> createFinalResponse() {
                    return searchShardsResponses;
                }
            };
            remoteClusterService.maybeEnsureConnectedAndGetConnection(
                clusterAlias,
                skipUnavailable == false,
                singleListener.delegateFailureAndWrap((delegate, connection) -> {
                    final String[] indices = entry.getValue().indices();
                    final Executor responseExecutor = transportService.getThreadPool().executor(ThreadPool.Names.SEARCH_COORDINATION);
                    // TODO: support point-in-time
                    if (searchContext == null && connection.getTransportVersion().onOrAfter(TransportVersions.V_8_9_X)) {
                        SearchShardsRequest searchShardsRequest = new SearchShardsRequest(
                            indices,
                            indicesOptions,
                            query,
                            routing,
                            preference,
                            allowPartialResults,
                            clusterAlias
                        );
                        transportService.sendRequest(
                            connection,
                            TransportSearchShardsAction.TYPE.name(),
                            searchShardsRequest,
                            TransportRequestOptions.EMPTY,
                            new ActionListenerResponseHandler<>(delegate, SearchShardsResponse::new, responseExecutor)
                        );
                    } else {
                        // does not do a can-match
                        ClusterSearchShardsRequest searchShardsRequest = new ClusterSearchShardsRequest(
                            MasterNodeRequest.INFINITE_MASTER_NODE_TIMEOUT,
                            indices
                        ).indicesOptions(indicesOptions).local(true).preference(preference).routing(routing);
                        transportService.sendRequest(
                            connection,
                            TransportClusterSearchShardsAction.TYPE.name(),
                            searchShardsRequest,
                            TransportRequestOptions.EMPTY,
                            new ActionListenerResponseHandler<>(
                                delegate.map(SearchShardsResponse::fromLegacyResponse),
                                ClusterSearchShardsResponse::new,
                                responseExecutor
                            )
                        );
                    }
                })
            );
        }
    }

    /**
     * Only used for ccs_minimize_roundtrips=true pathway
     */
    private static ActionListener<SearchResponse> createCCSListener(
        String clusterAlias,
        boolean skipUnavailable,
        CountDown countDown,
        AtomicReference<Exception> exceptions,
        SearchResponseMerger searchResponseMerger,
        SearchResponse.Clusters clusters,
        SearchProgressListener progressListener,
        ActionListener<SearchResponse> originalListener
    ) {
        return new CCSActionListener<>(
            clusterAlias,
            skipUnavailable,
            countDown,
            exceptions,
            clusters,
            ActionListener.releaseAfter(originalListener, searchResponseMerger)
        ) {
            @Override
            void innerOnResponse(SearchResponse searchResponse) {
                ccsClusterInfoUpdate(searchResponse, clusters, clusterAlias, skipUnavailable);
                searchResponseMerger.add(searchResponse);
                progressListener.notifyClusterResponseMinimizeRoundtrips(clusterAlias, searchResponse);
            }

            @Override
            SearchResponse createFinalResponse() {
                return searchResponseMerger.getMergedResponse(clusters);
            }

            @Override
            protected void releaseResponse(SearchResponse searchResponse) {
                searchResponse.decRef();
            }
        };
    }

    /**
     * Creates a new Cluster object using the {@link ShardSearchFailure} info and skip_unavailable
     * flag to set Status. Then it swaps it in the clusters CHM at key clusterAlias
     */
    static void ccsClusterInfoUpdate(
        ShardSearchFailure failure,
        SearchResponse.Clusters clusters,
        String clusterAlias,
        boolean skipUnavailable
    ) {
        clusters.swapCluster(clusterAlias, (k, v) -> {
            SearchResponse.Cluster.Status status;
            if (skipUnavailable) {
                status = SearchResponse.Cluster.Status.SKIPPED;
            } else {
                status = SearchResponse.Cluster.Status.FAILED;
            }
            return new SearchResponse.Cluster.Builder(v).setStatus(status)
                .setFailures(CollectionUtils.appendToCopy(v.getFailures(), failure))
                .build();
        });
    }

    /**
     * Helper method common to multiple ccs_minimize_roundtrips=true code paths.
     * Used to update a specific SearchResponse.Cluster object state based upon
     * the SearchResponse coming from the cluster coordinator the search was performed on.
     * @param searchResponse SearchResponse from cluster sub-search
     * @param clusters Clusters that the search was executed on
     * @param clusterAlias Alias of the cluster to be updated
     */
    private static void ccsClusterInfoUpdate(
        SearchResponse searchResponse,
        SearchResponse.Clusters clusters,
        String clusterAlias,
        boolean skipUnavailable
    ) {
        /*
         * Cluster Status logic:
         * 1) FAILED if total_shards > 0 && all shards failed && skip_unavailable=false
         * 2) SKIPPED if total_shards > 0 && all shards failed && skip_unavailable=true
         * 3) PARTIAL if it timed out
         * 4) PARTIAL if it at least one of the shards succeeded but not all
         * 5) SUCCESSFUL if no shards failed (and did not time out)
         */
        clusters.swapCluster(clusterAlias, (k, v) -> {
            SearchResponse.Cluster.Status status;
            int totalShards = searchResponse.getTotalShards();
            if (totalShards > 0 && searchResponse.getFailedShards() >= totalShards) {
                if (skipUnavailable) {
                    status = SearchResponse.Cluster.Status.SKIPPED;
                } else {
                    status = SearchResponse.Cluster.Status.FAILED;
                }
            } else if (searchResponse.isTimedOut()) {
                status = SearchResponse.Cluster.Status.PARTIAL;
            } else if (searchResponse.getFailedShards() > 0) {
                status = SearchResponse.Cluster.Status.PARTIAL;
            } else {
                status = SearchResponse.Cluster.Status.SUCCESSFUL;
            }
            return new SearchResponse.Cluster.Builder(v).setStatus(status)
                .setTotalShards(totalShards)
                .setSuccessfulShards(searchResponse.getSuccessfulShards())
                .setSkippedShards(searchResponse.getSkippedShards())
                .setFailedShards(searchResponse.getFailedShards())
                .setFailures(Arrays.asList(searchResponse.getShardFailures()))
                .setTook(searchResponse.getTook())
                .setTimedOut(searchResponse.isTimedOut())
                .build();
        });
    }

    /**
     * Edge case ---
     * Typically we don't need to update a Cluster object after the SearchShards API call, since the
     * skipped shards will be passed into SearchProgressListener.onListShards.
     * However, there is an edge case where the remote SearchShards API call returns no shards at all.
     * So in that case, nothing for this cluster will be passed to onListShards, so we need to update
     * the Cluster object to SUCCESSFUL status with shard counts of 0 and a filled in 'took' value.
     *
     * @param response from SearchShards API call to remote cluster
     * @param clusters Clusters that the search was executed on
     * @param clusterAlias Alias of the cluster to be updated
     * @param timeProvider search time provider (for setting took value)
     */
    private static void ccsClusterInfoUpdate(
        SearchShardsResponse response,
        SearchResponse.Clusters clusters,
        String clusterAlias,
        SearchTimeProvider timeProvider
    ) {
        if (response.getGroups().isEmpty()) {
            clusters.swapCluster(
                clusterAlias,
                (k, v) -> new SearchResponse.Cluster.Builder(v).setStatus(SearchResponse.Cluster.Status.SUCCESSFUL)
                    .setTotalShards(0)
                    .setSuccessfulShards(0)
                    .setSkippedShards(0)
                    .setFailedShards(0)
                    .setFailures(Collections.emptyList())
                    .setTook(new TimeValue(timeProvider.buildTookInMillis()))
                    .setTimedOut(false)
                    .build()
            );
        }
    }

    void executeLocalSearch(
        Task task,
        SearchTimeProvider timeProvider,
        SearchRequest searchRequest,
        ResolvedIndices resolvedIndices,
        ClusterState clusterState,
        SearchResponse.Clusters clusterInfo,
        SearchPhaseProvider searchPhaseProvider
    ) {
        executeSearch(
            (SearchTask) task,
            timeProvider,
            searchRequest,
            resolvedIndices,
            Collections.emptyList(),
            (clusterName, nodeId) -> null,
            clusterState,
            Collections.emptyMap(),
            clusterInfo,
            searchPhaseProvider
        );
    }

    static BiFunction<String, String, DiscoveryNode> getRemoteClusterNodeLookup(Map<String, SearchShardsResponse> searchShardsResp) {
        Map<String, Map<String, DiscoveryNode>> clusterToNode = new HashMap<>();
        for (Map.Entry<String, SearchShardsResponse> entry : searchShardsResp.entrySet()) {
            String clusterAlias = entry.getKey();
            for (DiscoveryNode remoteNode : entry.getValue().getNodes()) {
                clusterToNode.computeIfAbsent(clusterAlias, k -> new HashMap<>()).put(remoteNode.getId(), remoteNode);
            }
        }
        return (clusterAlias, nodeId) -> {
            Map<String, DiscoveryNode> clusterNodes = clusterToNode.get(clusterAlias);
            if (clusterNodes == null) {
                throw new IllegalArgumentException("unknown remote cluster: " + clusterAlias);
            }
            return clusterNodes.get(nodeId);
        };
    }

    /**
     * Produce a list of {@link SearchShardIterator}s from the set of responses from remote clusters.
     * Used for ccs_minimize_roundtrips=false.
     */
    static List<SearchShardIterator> getRemoteShardsIterator(
        Map<String, SearchShardsResponse> searchShardsResponses,
        Map<String, OriginalIndices> remoteIndicesByCluster,
        Map<String, AliasFilter> aliasFilterMap
    ) {
        final List<SearchShardIterator> remoteShardIterators = new ArrayList<>();
        for (Map.Entry<String, SearchShardsResponse> entry : searchShardsResponses.entrySet()) {
            for (SearchShardsGroup searchShardsGroup : entry.getValue().getGroups()) {
                // add the cluster name to the remote index names for indices disambiguation
                // this ends up in the hits returned with the search response
                ShardId shardId = searchShardsGroup.shardId();
                AliasFilter aliasFilter = aliasFilterMap.get(shardId.getIndex().getUUID());
                String[] aliases = aliasFilter.getAliases();
                String clusterAlias = entry.getKey();
                String[] finalIndices = aliases.length == 0 ? new String[] { shardId.getIndexName() } : aliases;
                final OriginalIndices originalIndices = remoteIndicesByCluster.get(clusterAlias);
                assert originalIndices != null : "original indices are null for clusterAlias: " + clusterAlias;
                SearchShardIterator shardIterator = new SearchShardIterator(
                    clusterAlias,
                    shardId,
                    searchShardsGroup.allocatedNodes(),
                    new OriginalIndices(finalIndices, originalIndices.indicesOptions()),
                    null,
                    null,
                    searchShardsGroup.preFiltered(),
                    searchShardsGroup.skipped()
                );
                remoteShardIterators.add(shardIterator);
            }
        }
        return remoteShardIterators;
    }

    static List<SearchShardIterator> getRemoteShardsIteratorFromPointInTime(
        Map<String, SearchShardsResponse> searchShardsResponses,
        SearchContextId searchContextId,
        TimeValue searchContextKeepAlive,
        Map<String, OriginalIndices> remoteClusterIndices
    ) {
        final List<SearchShardIterator> remoteShardIterators = new ArrayList<>();
        for (Map.Entry<String, SearchShardsResponse> entry : searchShardsResponses.entrySet()) {
            for (SearchShardsGroup group : entry.getValue().getGroups()) {
                final ShardId shardId = group.shardId();
                final SearchContextIdForNode perNode = searchContextId.shards().get(shardId);
                if (perNode == null) {
                    // the shard was skipped after can match, hence it is not even part of the pit id
                    continue;
                }
                final String clusterAlias = entry.getKey();
                assert clusterAlias.equals(perNode.getClusterAlias()) : clusterAlias + " != " + perNode.getClusterAlias();
                final List<String> targetNodes = new ArrayList<>(group.allocatedNodes().size());
                if (perNode.getNode() != null) {
                    // If the shard was available when the PIT was created, it's included.
                    // Otherwise, we add the shard iterator without a target node, allowing a partial search failure to
                    // be thrown when a search phase attempts to access it.
                    targetNodes.add(perNode.getNode());
                    if (perNode.getSearchContextId().getSearcherId() != null) {
                        for (String node : group.allocatedNodes()) {
                            if (node.equals(perNode.getNode()) == false) {
                                targetNodes.add(node);
                            }
                        }
                    }
                }
                assert remoteClusterIndices.get(clusterAlias) != null : "original indices are null for clusterAlias: " + clusterAlias;
                final OriginalIndices finalIndices = new OriginalIndices(
                    new String[] { shardId.getIndexName() },
                    remoteClusterIndices.get(clusterAlias).indicesOptions()
                );
                SearchShardIterator shardIterator = new SearchShardIterator(
                    clusterAlias,
                    shardId,
                    targetNodes,
                    finalIndices,
                    perNode.getSearchContextId(),
                    searchContextKeepAlive,
                    false,
                    false
                );
                remoteShardIterators.add(shardIterator);
            }
        }
        assert checkAllRemotePITShardsWereReturnedBySearchShards(searchContextId.shards(), searchShardsResponses)
            : "search shards did not return remote shards that PIT included: " + searchContextId.shards();
        return remoteShardIterators;
    }

    private static boolean checkAllRemotePITShardsWereReturnedBySearchShards(
        Map<ShardId, SearchContextIdForNode> searchContextIdShards,
        Map<String, SearchShardsResponse> searchShardsResponses
    ) {
        Map<ShardId, SearchContextIdForNode> searchContextIdForNodeMap = new HashMap<>(searchContextIdShards);
        for (SearchShardsResponse searchShardsResponse : searchShardsResponses.values()) {
            for (SearchShardsGroup group : searchShardsResponse.getGroups()) {
                searchContextIdForNodeMap.remove(group.shardId());
            }
        }
        return searchContextIdForNodeMap.values()
            .stream()
            .allMatch(searchContextIdForNode -> searchContextIdForNode.getClusterAlias() == null);
    }

    /**
     * If any of the indices we are searching are frozen, issue deprecation warning.
     */
    void frozenIndexCheck(ResolvedIndices resolvedIndices) {
        List<String> frozenIndices = new ArrayList<>();
        Map<Index, IndexMetadata> indexMetadataMap = resolvedIndices.getConcreteLocalIndicesMetadata();
        for (var entry : indexMetadataMap.entrySet()) {
            if (entry.getValue().getSettings().getAsBoolean("index.frozen", false)) {
                frozenIndices.add(entry.getKey().getName());
            }
        }

        if (frozenIndices.isEmpty() == false) {
            DEPRECATION_LOGGER.warn(
                DeprecationCategory.INDICES,
                "search-frozen-indices",
                FROZEN_INDICES_DEPRECATION_MESSAGE,
                String.join(",", frozenIndices)
            );
        }
    }

    /**
     * Execute search locally and for all given remote shards.
     * Used when minimize_roundtrips=false or for local search.
     */
    private void executeSearch(
        SearchTask task,
        SearchTimeProvider timeProvider,
        SearchRequest searchRequest,
        ResolvedIndices resolvedIndices,
        List<SearchShardIterator> remoteShardIterators,
        BiFunction<String, String, DiscoveryNode> remoteConnections,
        ClusterState clusterState,
        Map<String, AliasFilter> remoteAliasMap,
        SearchResponse.Clusters clusters,
        SearchPhaseProvider searchPhaseProvider
    ) {
        if (searchRequest.allowPartialSearchResults() == null) {
            // No user preference defined in search request - apply cluster service default
            searchRequest.allowPartialSearchResults(searchService.defaultAllowPartialSearchResults());
        }

        // TODO: I think startTime() should become part of ActionRequest and that should be used both for index name
        // date math expressions and $now in scripts. This way all apis will deal with now in the same way instead
        // of just for the _search api
        final List<SearchShardIterator> localShardIterators;
        final Map<String, AliasFilter> aliasFilter;

        final String[] concreteLocalIndices;
        if (resolvedIndices.getSearchContextId() != null) {
            assert searchRequest.pointInTimeBuilder() != null;
            aliasFilter = resolvedIndices.getSearchContextId().aliasFilter();
            concreteLocalIndices = resolvedIndices.getLocalIndices() == null ? new String[0] : resolvedIndices.getLocalIndices().indices();
            localShardIterators = getLocalShardsIteratorFromPointInTime(
                clusterState,
                searchRequest.indicesOptions(),
                searchRequest.getLocalClusterAlias(),
                resolvedIndices.getSearchContextId(),
                searchRequest.pointInTimeBuilder().getKeepAlive(),
                searchRequest.allowPartialSearchResults()
            );
        } else {
            final Index[] indices = resolvedIndices.getConcreteLocalIndices();
            concreteLocalIndices = Arrays.stream(indices).map(Index::getName).toArray(String[]::new);
<<<<<<< HEAD
            final Set<IndexNameExpressionResolver.ResolvedExpression> indicesAndAliases = indexNameExpressionResolver.resolveExpressions(
=======
            final Set<ResolvedExpression> indicesAndAliases = indexNameExpressionResolver.resolveExpressions(
>>>>>>> d102659d
                clusterState,
                searchRequest.indices()
            );
            aliasFilter = buildIndexAliasFilters(clusterState, indicesAndAliases, indices);
            aliasFilter.putAll(remoteAliasMap);
            localShardIterators = getLocalShardsIterator(
                clusterState,
                searchRequest,
                searchRequest.getLocalClusterAlias(),
                indicesAndAliases,
                concreteLocalIndices
            );
        }
        final GroupShardsIterator<SearchShardIterator> shardIterators = mergeShardsIterators(localShardIterators, remoteShardIterators);

        failIfOverShardCountLimit(clusterService, shardIterators.size());

        if (searchRequest.getWaitForCheckpoints().isEmpty() == false) {
            if (remoteShardIterators.isEmpty() == false) {
                throw new IllegalArgumentException("Cannot use wait_for_checkpoints parameter with cross-cluster searches.");
            } else {
                validateAndResolveWaitForCheckpoint(clusterState, indexNameExpressionResolver, searchRequest, concreteLocalIndices);
            }
        }

        Map<String, Float> concreteIndexBoosts = resolveIndexBoosts(searchRequest, clusterState);

        adjustSearchType(searchRequest, shardIterators.size() == 1);

        final DiscoveryNodes nodes = clusterState.nodes();
        BiFunction<String, String, Transport.Connection> connectionLookup = buildConnectionLookup(
            searchRequest.getLocalClusterAlias(),
            nodes::get,
            remoteConnections,
            searchTransportService::getConnection
        );
        final Executor asyncSearchExecutor = asyncSearchExecutor(concreteLocalIndices);
        final boolean preFilterSearchShards = shouldPreFilterSearchShards(
            clusterState,
            searchRequest,
            concreteLocalIndices,
            localShardIterators.size() + remoteShardIterators.size(),
            defaultPreFilterShardSize
        );
        searchPhaseProvider.newSearchPhase(
            task,
            searchRequest,
            asyncSearchExecutor,
            shardIterators,
            timeProvider,
            connectionLookup,
            clusterState,
            Collections.unmodifiableMap(aliasFilter),
            concreteIndexBoosts,
            preFilterSearchShards,
            threadPool,
            clusters
        ).start();
    }

    Executor asyncSearchExecutor(final String[] indices) {
        boolean seenSystem = false;
        boolean seenCritical = false;
        for (String index : indices) {
            final String executorName = executorSelector.executorForSearch(index);
            switch (executorName) {
                case SYSTEM_READ -> seenSystem = true;
                case SYSTEM_CRITICAL_READ -> seenCritical = true;
                default -> {
                    return threadPool.executor(executorName);
                }
            }
        }
        final String executor;
        if (seenSystem == false && seenCritical) {
            executor = SYSTEM_CRITICAL_READ;
        } else if (seenSystem) {
            executor = SYSTEM_READ;
        } else {
            executor = ThreadPool.Names.SEARCH;
        }
        return threadPool.executor(executor);
    }

    static BiFunction<String, String, Transport.Connection> buildConnectionLookup(
        String requestClusterAlias,
        Function<String, DiscoveryNode> localNodes,
        BiFunction<String, String, DiscoveryNode> remoteNodes,
        BiFunction<String, DiscoveryNode, Transport.Connection> nodeToConnection
    ) {
        return (clusterAlias, nodeId) -> {
            final DiscoveryNode discoveryNode;
            final boolean remoteCluster;
            if (clusterAlias == null || requestClusterAlias != null) {
                assert requestClusterAlias == null || requestClusterAlias.equals(clusterAlias);
                discoveryNode = localNodes.apply(nodeId);
                remoteCluster = false;
            } else {
                discoveryNode = remoteNodes.apply(clusterAlias, nodeId);
                remoteCluster = true;
            }
            if (discoveryNode == null) {
                throw new IllegalStateException("no node found for id: " + nodeId);
            }
            return nodeToConnection.apply(remoteCluster ? clusterAlias : null, discoveryNode);
        };
    }

    static boolean shouldPreFilterSearchShards(
        ClusterState clusterState,
        SearchRequest searchRequest,
        String[] indices,
        int numShards,
        int defaultPreFilterShardSize
    ) {
        if (searchRequest.searchType() != QUERY_THEN_FETCH) {
            // we can't do this for DFS it needs to fan out to all shards all the time
            return false;
        }
        SearchSourceBuilder source = searchRequest.source();
        Integer preFilterShardSize = searchRequest.getPreFilterShardSize();
        if (preFilterShardSize == null) {
            if (hasReadOnlyIndices(indices, clusterState) || hasPrimaryFieldSort(source)) {
                preFilterShardSize = 1;
            } else {
                preFilterShardSize = defaultPreFilterShardSize;
            }
        }
        return preFilterShardSize < numShards && (SearchService.canRewriteToMatchNone(source) || hasPrimaryFieldSort(source));
    }

    private static boolean hasReadOnlyIndices(String[] indices, ClusterState clusterState) {
        var blocks = clusterState.blocks();
        if (blocks.global().isEmpty() && blocks.indices().isEmpty()) {
            // short circuit optimization because block check below is relatively expensive for many indices
            return false;
        }
        for (String index : indices) {
            ClusterBlockException writeBlock = blocks.indexBlockedException(ClusterBlockLevel.WRITE, index);
            if (writeBlock != null) {
                return true;
            }
        }
        return false;
    }

    // package private for testing
    static GroupShardsIterator<SearchShardIterator> mergeShardsIterators(
        List<SearchShardIterator> localShardIterators,
        List<SearchShardIterator> remoteShardIterators
    ) {
        final List<SearchShardIterator> shards;
        if (remoteShardIterators.isEmpty()) {
            shards = localShardIterators;
        } else {
            shards = CollectionUtils.concatLists(remoteShardIterators, localShardIterators);
        }
        return GroupShardsIterator.sortAndCreate(shards);
    }

    interface SearchPhaseProvider {
        SearchPhase newSearchPhase(
            SearchTask task,
            SearchRequest searchRequest,
            Executor executor,
            GroupShardsIterator<SearchShardIterator> shardIterators,
            SearchTimeProvider timeProvider,
            BiFunction<String, String, Transport.Connection> connectionLookup,
            ClusterState clusterState,
            Map<String, AliasFilter> aliasFilter,
            Map<String, Float> concreteIndexBoosts,
            boolean preFilter,
            ThreadPool threadPool,
            SearchResponse.Clusters clusters
        );
    }

    private class AsyncSearchActionProvider implements SearchPhaseProvider {
        private final ActionListener<SearchResponse> listener;

        AsyncSearchActionProvider(ActionListener<SearchResponse> listener) {
            this.listener = listener;
        }

        @Override
        public SearchPhase newSearchPhase(
            SearchTask task,
            SearchRequest searchRequest,
            Executor executor,
            GroupShardsIterator<SearchShardIterator> shardIterators,
            SearchTimeProvider timeProvider,
            BiFunction<String, String, Transport.Connection> connectionLookup,
            ClusterState clusterState,
            Map<String, AliasFilter> aliasFilter,
            Map<String, Float> concreteIndexBoosts,
            boolean preFilter,
            ThreadPool threadPool,
            SearchResponse.Clusters clusters
        ) {
            if (preFilter) {
                return new CanMatchPreFilterSearchPhase(
                    logger,
                    searchTransportService,
                    connectionLookup,
                    aliasFilter,
                    concreteIndexBoosts,
                    threadPool.executor(ThreadPool.Names.SEARCH_COORDINATION),
                    searchRequest,
                    shardIterators,
                    timeProvider,
                    task,
                    true,
                    searchService.getCoordinatorRewriteContextProvider(timeProvider::absoluteStartMillis),
                    listener.delegateFailureAndWrap(
                        (l, iters) -> newSearchPhase(
                            task,
                            searchRequest,
                            executor,
                            iters,
                            timeProvider,
                            connectionLookup,
                            clusterState,
                            aliasFilter,
                            concreteIndexBoosts,
                            false,
                            threadPool,
                            clusters
                        ).start()
                    )
                );
            }
            // for synchronous CCS minimize_roundtrips=false, use the CCSSingleCoordinatorSearchProgressListener
            // (AsyncSearchTask will not return SearchProgressListener.NOOP, since it uses its own progress listener
            // which delegates to CCSSingleCoordinatorSearchProgressListener when minimizing roundtrips)
            if (clusters.isCcsMinimizeRoundtrips() == false
                && clusters.hasRemoteClusters()
                && task.getProgressListener() == SearchProgressListener.NOOP) {
                task.setProgressListener(new CCSSingleCoordinatorSearchProgressListener());
            }
            final SearchPhaseResults<SearchPhaseResult> queryResultConsumer = searchPhaseController.newSearchPhaseResults(
                executor,
                circuitBreaker,
                task::isCancelled,
                task.getProgressListener(),
                searchRequest,
                shardIterators.size(),
                exc -> searchTransportService.cancelSearchTask(task, "failed to merge result [" + exc.getMessage() + "]")
            );
            boolean success = false;
            try {
                final SearchPhase searchPhase;
                if (searchRequest.searchType() == DFS_QUERY_THEN_FETCH) {
                    searchPhase = new SearchDfsQueryThenFetchAsyncAction(
                        logger,
                        namedWriteableRegistry,
                        searchTransportService,
                        connectionLookup,
                        aliasFilter,
                        concreteIndexBoosts,
                        executor,
                        queryResultConsumer,
                        searchRequest,
                        listener,
                        shardIterators,
                        timeProvider,
                        clusterState,
                        task,
                        clusters,
                        client
                    );
                } else {
                    assert searchRequest.searchType() == QUERY_THEN_FETCH : searchRequest.searchType();
                    searchPhase = new SearchQueryThenFetchAsyncAction(
                        logger,
                        namedWriteableRegistry,
                        searchTransportService,
                        connectionLookup,
                        aliasFilter,
                        concreteIndexBoosts,
                        executor,
                        queryResultConsumer,
                        searchRequest,
                        listener,
                        shardIterators,
                        timeProvider,
                        clusterState,
                        task,
                        clusters,
                        client
                    );
                }
                success = true;
                return searchPhase;
            } finally {
                if (success == false) {
                    queryResultConsumer.close();
                }
            }
        }
    }

    private static void validateAndResolveWaitForCheckpoint(
        ClusterState clusterState,
        IndexNameExpressionResolver resolver,
        SearchRequest searchRequest,
        String[] concreteLocalIndices
    ) {
        HashSet<String> searchedIndices = new HashSet<>(Arrays.asList(concreteLocalIndices));
        Map<String, long[]> newWaitForCheckpoints = Maps.newMapWithExpectedSize(searchRequest.getWaitForCheckpoints().size());
        for (Map.Entry<String, long[]> waitForCheckpointIndex : searchRequest.getWaitForCheckpoints().entrySet()) {
            long[] checkpoints = waitForCheckpointIndex.getValue();
            int checkpointsProvided = checkpoints.length;
            String target = waitForCheckpointIndex.getKey();
            Index resolved;
            try {
                resolved = resolver.concreteSingleIndex(clusterState, new IndicesRequest() {
                    @Override
                    public String[] indices() {
                        return new String[] { target };
                    }

                    @Override
                    public IndicesOptions indicesOptions() {
                        return IndicesOptions.strictSingleIndexNoExpandForbidClosed();
                    }
                });
            } catch (Exception e) {
                throw new IllegalArgumentException(
                    "Failed to resolve wait_for_checkpoints target ["
                        + target
                        + "]. Configured target "
                        + "must resolve to a single open index.",
                    e
                );
            }
            String index = resolved.getName();
            IndexMetadata indexMetadata = clusterState.metadata().index(index);
            if (searchedIndices.contains(index) == false) {
                throw new IllegalArgumentException(
                    "Target configured with wait_for_checkpoints must be a concrete index resolved in "
                        + "this search. Target ["
                        + target
                        + "] is not a concrete index resolved in this search."
                );
            } else if (indexMetadata == null) {
                throw new IllegalArgumentException("Cannot find index configured for wait_for_checkpoints parameter [" + index + "].");
            } else if (indexMetadata.getNumberOfShards() != checkpointsProvided) {
                throw new IllegalArgumentException(
                    "Target configured with wait_for_checkpoints must search the same number of shards as "
                        + "checkpoints provided. ["
                        + checkpointsProvided
                        + "] checkpoints provided. Target ["
                        + target
                        + "] which resolved to "
                        + "index ["
                        + index
                        + "] has "
                        + "["
                        + indexMetadata.getNumberOfShards()
                        + "] shards."
                );
            }
            newWaitForCheckpoints.put(index, checkpoints);
        }
        searchRequest.setWaitForCheckpoints(Collections.unmodifiableMap(newWaitForCheckpoints));
    }

    private static void failIfOverShardCountLimit(ClusterService clusterService, int shardCount) {
        final long shardCountLimit = clusterService.getClusterSettings().get(SHARD_COUNT_LIMIT_SETTING);
        if (shardCount > shardCountLimit) {
            throw new IllegalArgumentException(
                "Trying to query "
                    + shardCount
                    + " shards, which is over the limit of "
                    + shardCountLimit
                    + ". This limit exists because querying many shards at the same time can make the "
                    + "job of the coordinating node very CPU and/or memory intensive. It is usually a better idea to "
                    + "have a smaller number of larger shards. Update ["
                    + SHARD_COUNT_LIMIT_SETTING.getKey()
                    + "] to a greater value if you really want to query that many shards at the same time."
            );
        }
    }

    /**
     * {@link ActionListener} suitable for collecting cross-cluster responses.
     * @param <Response> Response type we're getting as intermediate per-cluster results.
     * @param <FinalResponse> Response type that the final listener expects.
     */
    abstract static class CCSActionListener<Response, FinalResponse> implements ActionListener<Response> {
        protected final String clusterAlias;
        protected final boolean skipUnavailable;
        private final CountDown countDown;
        private final AtomicReference<Exception> exceptions;
        protected final SearchResponse.Clusters clusters;
        private final ActionListener<FinalResponse> originalListener;

        /**
         * Used by both minimize_roundtrips true and false
         */
        CCSActionListener(
            String clusterAlias,
            boolean skipUnavailable,
            CountDown countDown,
            AtomicReference<Exception> exceptions,
            SearchResponse.Clusters clusters,
            ActionListener<FinalResponse> originalListener
        ) {
            this.clusterAlias = clusterAlias;
            this.skipUnavailable = skipUnavailable;
            this.countDown = countDown;
            this.exceptions = exceptions;
            this.clusters = clusters;
            this.originalListener = originalListener;
        }

        @Override
        public final void onResponse(Response response) {
            innerOnResponse(response);
            maybeFinish();
        }

        /**
         * Specific listener type will implement this method to process its specific partial response.
         */
        abstract void innerOnResponse(Response response);

        @Override
        public final void onFailure(Exception e) {
            ShardSearchFailure f = new ShardSearchFailure(e);
            logCCSError(f, clusterAlias, skipUnavailable);
            SearchResponse.Cluster cluster = clusters.getCluster(clusterAlias);
            if (skipUnavailable) {
                if (cluster != null) {
                    ccsClusterInfoUpdate(f, clusters, clusterAlias, true);
                }
            } else {
                if (cluster != null) {
                    ccsClusterInfoUpdate(f, clusters, clusterAlias, false);
                }
                Exception exception = e;
                if (RemoteClusterAware.LOCAL_CLUSTER_GROUP_KEY.equals(clusterAlias) == false) {
                    exception = wrapRemoteClusterFailure(clusterAlias, e);
                }
                if (exceptions.compareAndSet(null, exception) == false) {
                    exceptions.accumulateAndGet(exception, (previous, current) -> {
                        current.addSuppressed(previous);
                        return current;
                    });
                }
            }
            maybeFinish();
        }

        private void maybeFinish() {
            if (countDown.countDown()) {
                Exception exception = exceptions.get();
                if (exception == null) {
                    FinalResponse response;
                    try {
                        response = createFinalResponse();
                    } catch (Exception e) {
                        originalListener.onFailure(e);
                        return;
                    }
                    try {
                        originalListener.onResponse(response);
                    } finally {
                        releaseResponse(response);
                    }
                } else {
                    originalListener.onFailure(exceptions.get());
                }
            }
        }

        protected void releaseResponse(FinalResponse response) {}

        abstract FinalResponse createFinalResponse();
    }

    /**
     * In order to gather data on what types of CCS errors happen in the field, we will log
     * them using the ShardSearchFailure XContent (JSON), which supplies information about underlying
     * causes of shard failures.
     * @param f ShardSearchFailure to log
     * @param clusterAlias cluster on which the failure occurred
     * @param skipUnavailable the skip_unavailable setting of the cluster with the search error
     */
    private static void logCCSError(ShardSearchFailure f, String clusterAlias, boolean skipUnavailable) {
        String errorInfo;
        try {
            errorInfo = Strings.toString(f.toXContent(XContentFactory.jsonBuilder(), ToXContent.EMPTY_PARAMS));
        } catch (IOException ex) {
            // use the toString as a fallback if for some reason the XContent conversion to JSON fails
            errorInfo = f.toString();
        }
        logger.debug(
            "CCS remote cluster failure. Cluster [{}]. skip_unavailable: [{}]. Error: {}",
            clusterAlias,
            skipUnavailable,
            errorInfo
        );
    }

    private static RemoteTransportException wrapRemoteClusterFailure(String clusterAlias, Exception e) {
        return new RemoteTransportException("error while communicating with remote cluster [" + clusterAlias + "]", e);
    }

    static List<SearchShardIterator> getLocalShardsIteratorFromPointInTime(
        ClusterState clusterState,
        IndicesOptions indicesOptions,
        String localClusterAlias,
        SearchContextId searchContext,
        TimeValue keepAlive,
        boolean allowPartialSearchResults
    ) {
        final List<SearchShardIterator> iterators = new ArrayList<>(searchContext.shards().size());
        for (Map.Entry<ShardId, SearchContextIdForNode> entry : searchContext.shards().entrySet()) {
            final SearchContextIdForNode perNode = entry.getValue();
            if (Strings.isEmpty(perNode.getClusterAlias())) {
                final ShardId shardId = entry.getKey();
                final List<String> targetNodes = new ArrayList<>(2);
                if (perNode.getNode() != null) {
                    // If the shard was available when the PIT was created, it's included.
                    // Otherwise, we add the shard iterator without a target node, allowing a partial search failure to
                    // be thrown when a search phase attempts to access it.
                    try {
                        final ShardIterator shards = OperationRouting.getShards(clusterState, shardId);
                        // Prefer executing shard requests on nodes that are part of PIT first.
                        if (clusterState.nodes().nodeExists(perNode.getNode())) {
                            targetNodes.add(perNode.getNode());
                        }
                        if (perNode.getSearchContextId().getSearcherId() != null) {
                            for (ShardRouting shard : shards) {
                                if (shard.currentNodeId().equals(perNode.getNode()) == false) {
                                    targetNodes.add(shard.currentNodeId());
                                }
                            }
                        }
                    } catch (IndexNotFoundException | ShardNotFoundException e) {
                        // We can hit these exceptions if the index was deleted after creating PIT or the cluster state on
                        // this coordinating node is outdated. It's fine to ignore these extra "retry-able" target shards
                        // when allowPartialSearchResults is false
                        if (allowPartialSearchResults == false) {
                            throw e;
                        }
                    }
                }
                OriginalIndices finalIndices = new OriginalIndices(new String[] { shardId.getIndexName() }, indicesOptions);
                iterators.add(
                    new SearchShardIterator(
                        localClusterAlias,
                        shardId,
                        targetNodes,
                        finalIndices,
                        perNode.getSearchContextId(),
                        keepAlive,
                        false,
                        false
                    )
                );
            }
        }
        return iterators;
    }

    /**
     * Create a list of {@link SearchShardIterator}s for the local indices we are searching.
     * This resolves aliases and index expressions.
     */
    List<SearchShardIterator> getLocalShardsIterator(
        ClusterState clusterState,
        SearchRequest searchRequest,
        String clusterAlias,
<<<<<<< HEAD
        Set<IndexNameExpressionResolver.ResolvedExpression> indicesAndAliases,
=======
        Set<ResolvedExpression> indicesAndAliases,
>>>>>>> d102659d
        String[] concreteIndices
    ) {
        var routingMap = indexNameExpressionResolver.resolveSearchRouting(clusterState, searchRequest.routing(), searchRequest.indices());
        GroupShardsIterator<ShardIterator> shardRoutings = clusterService.operationRouting()
            .searchShards(
                clusterState,
                concreteIndices,
                routingMap,
                searchRequest.preference(),
                searchService.getResponseCollectorService(),
                searchTransportService.getPendingSearchRequests()
            );
        final Map<String, OriginalIndices> originalIndices = buildPerIndexOriginalIndices(
            clusterState,
            indicesAndAliases,
            concreteIndices,
            searchRequest.indicesOptions()
        );
        SearchShardIterator[] list = new SearchShardIterator[shardRoutings.size()];
        int i = 0;
        for (ShardIterator shardRouting : shardRoutings) {
            final ShardId shardId = shardRouting.shardId();
            OriginalIndices finalIndices = originalIndices.get(shardId.getIndex().getName());
            assert finalIndices != null;
            list[i++] = new SearchShardIterator(clusterAlias, shardId, shardRouting.getShardRoutings(), finalIndices);
        }
        // the returned list must support in-place sorting, so this is the most memory efficient we can do here
        return Arrays.asList(list);
    }

    private interface TelemetryListener {
        void setRemotes(int count);

        void setFeature(String feature);

        void setClient(String client);
    }

    private class SearchResponseActionListener implements ActionListener<SearchResponse>, TelemetryListener {
        private final SearchTask task;
        private final ActionListener<SearchResponse> listener;
        private final CCSUsage.Builder usageBuilder;

        SearchResponseActionListener(SearchTask task, ActionListener<SearchResponse> listener) {
            this.task = task;
            this.listener = listener;
            if (listener instanceof SearchResponseActionListener srListener) {
                usageBuilder = srListener.usageBuilder;
            } else {
                usageBuilder = new CCSUsage.Builder();
            }
        }

        /**
         * Should we collect telemetry for this search?
         */
        private boolean collectTelemetry() {
            return SearchService.CCS_COLLECT_TELEMETRY.get(settings) && usageBuilder.getRemotesCount() > 0;
        }

        public void setRemotes(int count) {
            usageBuilder.setRemotesCount(count);
        }

        @Override
        public void setFeature(String feature) {
            usageBuilder.setFeature(feature);
        }

        @Override
        public void setClient(String client) {
            usageBuilder.setClient(client);
        }

        @Override
        public void onResponse(SearchResponse searchResponse) {
            try {
                searchResponseMetrics.recordTookTime(searchResponse.getTookInMillis());
                SearchResponseMetrics.ResponseCountTotalStatus responseCountTotalStatus =
                    SearchResponseMetrics.ResponseCountTotalStatus.SUCCESS;
                if (searchResponse.getShardFailures() != null && searchResponse.getShardFailures().length > 0) {
                    // Deduplicate failures by exception message and index
                    ShardOperationFailedException[] groupedFailures = ExceptionsHelper.groupBy(searchResponse.getShardFailures());
                    for (ShardOperationFailedException f : groupedFailures) {
                        boolean causeHas500Status = false;
                        if (f.getCause() != null) {
                            causeHas500Status = ExceptionsHelper.status(f.getCause()).getStatus() >= 500;
                        }
                        if ((f.status().getStatus() >= 500 || causeHas500Status)
                            && ExceptionsHelper.isNodeOrShardUnavailableTypeException(f.getCause()) == false) {
                            logger.warn("TransportSearchAction shard failure (partial results response)", f);
                            responseCountTotalStatus = SearchResponseMetrics.ResponseCountTotalStatus.PARTIAL_FAILURE;
                        }
                    }
                }
                searchResponseMetrics.incrementResponseCount(responseCountTotalStatus);

                if (collectTelemetry()) {
                    extractCCSTelemetry(searchResponse);
                    recordTelemetry();
                }
            } catch (Exception e) {
                onFailure(e);
                return;
            }
            // This is last because we want to collect telemetry before returning the response.
            listener.onResponse(searchResponse);
        }

        @Override
        public void onFailure(Exception e) {
            searchResponseMetrics.incrementResponseCount(SearchResponseMetrics.ResponseCountTotalStatus.FAILURE);
            if (collectTelemetry()) {
                usageBuilder.setFailure(e);
                recordTelemetry();
            }
            listener.onFailure(e);
        }

        private void recordTelemetry() {
            usageService.getCcsUsageHolder().updateUsage(usageBuilder.build());
        }

        /**
         * Extract telemetry data from the search response.
         * @param searchResponse The final response from the search.
         */
        private void extractCCSTelemetry(SearchResponse searchResponse) {
            usageBuilder.took(searchResponse.getTookInMillis());
            for (String clusterAlias : searchResponse.getClusters().getClusterAliases()) {
                SearchResponse.Cluster cluster = searchResponse.getClusters().getCluster(clusterAlias);
                if (cluster.getStatus() == SearchResponse.Cluster.Status.SKIPPED) {
                    usageBuilder.skippedRemote(clusterAlias);
                } else {
                    usageBuilder.perClusterUsage(clusterAlias, cluster.getTook());
                }
            }

        }

    }
}<|MERGE_RESOLUTION|>--- conflicted
+++ resolved
@@ -205,11 +205,7 @@
 
     private Map<String, OriginalIndices> buildPerIndexOriginalIndices(
         ClusterState clusterState,
-<<<<<<< HEAD
-        Set<IndexNameExpressionResolver.ResolvedExpression> indicesAndAliases,
-=======
         Set<ResolvedExpression> indicesAndAliases,
->>>>>>> d102659d
         String[] indices,
         IndicesOptions indicesOptions
     ) {
@@ -219,13 +215,7 @@
         boolean hasBlocks = blocks.global().isEmpty() == false || blocks.indices().isEmpty() == false;
         // Get a distinct set of index abstraction names present from the resolved expressions to help with the reverse resolution from
         // concrete index to the expression that produced it.
-<<<<<<< HEAD
-        Set<String> indicesAndAliasesResources = indicesAndAliases.stream()
-            .map(IndexNameExpressionResolver.ResolvedExpression::resource)
-            .collect(Collectors.toSet());
-=======
         Set<String> indicesAndAliasesResources = indicesAndAliases.stream().map(ResolvedExpression::resource).collect(Collectors.toSet());
->>>>>>> d102659d
         for (String index : indices) {
             if (hasBlocks) {
                 blocks.indexBlockedRaiseException(ClusterBlockLevel.READ, index);
@@ -264,11 +254,7 @@
 
     Map<String, AliasFilter> buildIndexAliasFilters(
         ClusterState clusterState,
-<<<<<<< HEAD
-        Set<IndexNameExpressionResolver.ResolvedExpression> indicesAndAliases,
-=======
         Set<ResolvedExpression> indicesAndAliases,
->>>>>>> d102659d
         Index[] concreteIndices
     ) {
         final Map<String, AliasFilter> aliasFilterMap = new HashMap<>();
@@ -1260,11 +1246,7 @@
         } else {
             final Index[] indices = resolvedIndices.getConcreteLocalIndices();
             concreteLocalIndices = Arrays.stream(indices).map(Index::getName).toArray(String[]::new);
-<<<<<<< HEAD
-            final Set<IndexNameExpressionResolver.ResolvedExpression> indicesAndAliases = indexNameExpressionResolver.resolveExpressions(
-=======
             final Set<ResolvedExpression> indicesAndAliases = indexNameExpressionResolver.resolveExpressions(
->>>>>>> d102659d
                 clusterState,
                 searchRequest.indices()
             );
@@ -1840,11 +1822,7 @@
         ClusterState clusterState,
         SearchRequest searchRequest,
         String clusterAlias,
-<<<<<<< HEAD
-        Set<IndexNameExpressionResolver.ResolvedExpression> indicesAndAliases,
-=======
         Set<ResolvedExpression> indicesAndAliases,
->>>>>>> d102659d
         String[] concreteIndices
     ) {
         var routingMap = indexNameExpressionResolver.resolveSearchRouting(clusterState, searchRequest.routing(), searchRequest.indices());
