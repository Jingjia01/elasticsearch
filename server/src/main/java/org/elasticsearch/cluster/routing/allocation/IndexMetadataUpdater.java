/*
 * Copyright Elasticsearch B.V. and/or licensed to Elasticsearch B.V. under one
 * or more contributor license agreements. Licensed under the "Elastic License
 * 2.0", the "GNU Affero General Public License v3.0 only", and the "Server Side
 * Public License v 1"; you may not use this file except in compliance with, at
 * your election, the "Elastic License 2.0", the "GNU Affero General Public
 * License v3.0 only", or the "Server Side Public License, v 1".
 */

package org.elasticsearch.cluster.routing.allocation;

import org.apache.logging.log4j.Logger;
import org.elasticsearch.cluster.ClusterState;
import org.elasticsearch.cluster.metadata.IndexMetadata;
import org.elasticsearch.cluster.metadata.Metadata;
import org.elasticsearch.cluster.metadata.ProjectMetadata;
import org.elasticsearch.cluster.routing.GlobalRoutingTable;
import org.elasticsearch.cluster.routing.IndexShardRoutingTable;
import org.elasticsearch.cluster.routing.RecoverySource;
import org.elasticsearch.cluster.routing.RoutingChangesObserver;
import org.elasticsearch.cluster.routing.RoutingTable;
import org.elasticsearch.cluster.routing.ShardRouting;
import org.elasticsearch.cluster.routing.UnassignedInfo;
import org.elasticsearch.common.util.Maps;
import org.elasticsearch.common.util.set.Sets;
import org.elasticsearch.index.Index;
import org.elasticsearch.index.shard.ShardId;

import java.util.Comparator;
import java.util.HashMap;
import java.util.HashSet;
import java.util.List;
import java.util.Map;
import java.util.Objects;
import java.util.Set;
import java.util.stream.Collectors;

/**
 * Observer that tracks changes made to RoutingNodes in order to update the primary terms and in-sync allocation ids in
 * {@link IndexMetadata} once the allocation round has completed.
 *
 * Primary terms are updated on primary initialization or when an active primary fails.
 *
 * Allocation ids are added for shards that become active and removed for shards that stop being active.
 */
public class IndexMetadataUpdater implements RoutingChangesObserver {
    private final Map<ShardId, Updates> shardChanges = new HashMap<>();

    @Override
    public void shardInitialized(ShardRouting unassignedShard, ShardRouting initializedShard) {
        assert initializedShard.isRelocationTarget() == false : "shardInitialized is not called on relocation target: " + initializedShard;
        if (initializedShard.primary()) {
            increasePrimaryTerm(initializedShard.shardId());

            Updates updates = changes(initializedShard.shardId());
            assert updates.initializedPrimary == null
                : "Primary cannot be initialized more than once in same allocation round: "
                    + "(previous: "
                    + updates.initializedPrimary
                    + ", next: "
                    + initializedShard
                    + ")";
            updates.initializedPrimary = initializedShard;
        }
    }

    @Override
    public void shardStarted(ShardRouting initializingShard, ShardRouting startedShard) {
        assert Objects.equals(initializingShard.allocationId().getId(), startedShard.allocationId().getId())
            : "initializingShard.allocationId ["
                + initializingShard.allocationId().getId()
                + "] and startedShard.allocationId ["
                + startedShard.allocationId().getId()
                + "] have to have the same";
        if (startedShard.isPromotableToPrimary()) {
            Updates updates = changes(startedShard.shardId());
            updates.addedAllocationIds.add(startedShard.allocationId().getId());
            if (startedShard.primary()
                // started shard has to have null recoverySource; have to pick up recoverySource from its initializing state
                && (initializingShard.recoverySource() == RecoverySource.ExistingStoreRecoverySource.FORCE_STALE_PRIMARY_INSTANCE)) {
                updates.removedAllocationIds.add(RecoverySource.ExistingStoreRecoverySource.FORCED_ALLOCATION_ID);
            }
        }
    }

    @Override
    public void shardFailed(ShardRouting failedShard, UnassignedInfo unassignedInfo) {
        if (failedShard.active() && failedShard.primary()) {
            Updates updates = changes(failedShard.shardId());
            if (updates.firstFailedPrimary == null) {
                // more than one primary can be failed (because of batching, primary can be failed, replica promoted and then failed...)
                updates.firstFailedPrimary = failedShard;
            }
            increasePrimaryTerm(failedShard.shardId());
        }
    }

    @Override
    public void relocationCompleted(ShardRouting removedRelocationSource) {
        removeAllocationId(removedRelocationSource);
    }

    /**
     * Updates the current {@link Metadata} based on the changes of this RoutingChangesObserver. Specifically
     * we update {@link IndexMetadata#getInSyncAllocationIds()} and {@link IndexMetadata#primaryTerm(int)} based on
     * the changes made during this allocation.
     *
     * @param oldMetadata {@link Metadata} object from before the routing nodes was changed.
     * @param newRoutingTable {@link RoutingTable} object after routing changes were applied.
     * @return adapted {@link Metadata}, potentially the original one if no change was needed.
     */
<<<<<<< HEAD
    public Metadata applyChanges(Metadata oldMetadata, GlobalRoutingTable newRoutingTable, TransportVersion minClusterTransportVersion) {
        final Map<Index, List<Map.Entry<ShardId, Updates>>> changesGroupedByIndex = shardChanges.entrySet()
            .stream()
            .collect(Collectors.groupingBy(e -> e.getKey().getIndex()));

        final Map<ProjectMetadata, List<Index>> indicesByProject = changesGroupedByIndex.keySet()
            .stream()
            .collect(Collectors.groupingBy(oldMetadata::projectFor));
=======
    public Metadata applyChanges(Metadata oldMetadata, RoutingTable newRoutingTable) {
        Map<Index, List<Map.Entry<ShardId, Updates>>> changesGroupedByIndex = shardChanges.entrySet()
            .stream()
            .collect(Collectors.groupingBy(e -> e.getKey().getIndex()));

        final Map<String, IndexMetadata> updatedIndices = Maps.newHashMapWithExpectedSize(changesGroupedByIndex.size());
        for (Map.Entry<Index, List<Map.Entry<ShardId, Updates>>> indexChanges : changesGroupedByIndex.entrySet()) {
            Index index = indexChanges.getKey();
            final IndexMetadata oldIndexMetadata = oldMetadata.getIndexSafe(index);
            IndexMetadata updatedIndexMetadata = oldIndexMetadata;
            for (Map.Entry<ShardId, Updates> shardEntry : indexChanges.getValue()) {
                ShardId shardId = shardEntry.getKey();
                Updates updates = shardEntry.getValue();
                updatedIndexMetadata = updateInSyncAllocations(newRoutingTable, oldIndexMetadata, updatedIndexMetadata, shardId, updates);
                updatedIndexMetadata = updates.increaseTerm
                    ? updatedIndexMetadata.withIncrementedPrimaryTerm(shardId.id())
                    : updatedIndexMetadata;
            }
>>>>>>> bf3edffe

        final Metadata.Builder updatedMetadata = Metadata.builder(oldMetadata);
        indicesByProject.forEach((projectMetadata, indices) -> {
            final Map<String, IndexMetadata> updatedIndices = Maps.newHashMapWithExpectedSize(indices.size());
            for (Index index : indices) {
                var indexChanges = changesGroupedByIndex.get(index);
                final IndexMetadata oldIndexMetadata = projectMetadata.getIndexSafe(index);
                IndexMetadata updatedIndexMetadata = oldIndexMetadata;
                for (Map.Entry<ShardId, Updates> shardEntry : indexChanges) {
                    ShardId shardId = shardEntry.getKey();
                    Updates updates = shardEntry.getValue();
                    updatedIndexMetadata = updateInSyncAllocations(
                        newRoutingTable.routingTable(projectMetadata.id()),
                        oldIndexMetadata,
                        updatedIndexMetadata,
                        shardId,
                        updates,
                        minClusterTransportVersion
                    );
                    updatedIndexMetadata = updates.increaseTerm
                        ? updatedIndexMetadata.withIncrementedPrimaryTerm(shardId.id())
                        : updatedIndexMetadata;
                }
                if (updatedIndexMetadata != oldIndexMetadata) {
                    updatedIndices.put(updatedIndexMetadata.getIndex().getName(), updatedIndexMetadata.withIncrementedVersion());
                }
            }
            updatedMetadata.put(projectMetadata.withAllocationAndTermUpdatesOnly(updatedIndices));
        });
        return updatedMetadata.build();
    }

    /**
     * Updates in-sync allocations with routing changes that were made to the routing table.
     */
    private static IndexMetadata updateInSyncAllocations(
        RoutingTable newRoutingTable,
        IndexMetadata oldIndexMetadata,
        IndexMetadata updatedIndexMetadata,
        ShardId shardId,
        Updates updates
    ) {
        assert Sets.haveEmptyIntersection(updates.addedAllocationIds, updates.removedAllocationIds)
            : "allocation ids cannot be both added and removed in the same allocation round, added ids: "
                + updates.addedAllocationIds
                + ", removed ids: "
                + updates.removedAllocationIds;

        Set<String> oldInSyncAllocationIds = oldIndexMetadata.inSyncAllocationIds(shardId.id());

        // check if we have been force-initializing an empty primary or a stale primary
        if (updates.initializedPrimary != null
            && oldInSyncAllocationIds.isEmpty() == false
            && oldInSyncAllocationIds.contains(updates.initializedPrimary.allocationId().getId()) == false) {
            // we're not reusing an existing in-sync allocation id to initialize a primary, which means that we're either force-allocating
            // an empty or a stale primary (see AllocateEmptyPrimaryAllocationCommand or AllocateStalePrimaryAllocationCommand).
            RecoverySource recoverySource = updates.initializedPrimary.recoverySource();
            RecoverySource.Type recoverySourceType = recoverySource.getType();
            boolean emptyPrimary = recoverySourceType == RecoverySource.Type.EMPTY_STORE;
            assert updates.addedAllocationIds.isEmpty()
                : (emptyPrimary ? "empty" : "stale")
                    + " primary is not force-initialized in same allocation round where shards are started";
            if (emptyPrimary) {
                // forcing an empty primary resets the in-sync allocations to the empty set (ShardRouting.allocatedPostIndexCreate)
                updatedIndexMetadata = updatedIndexMetadata.withInSyncAllocationIds(shardId.id(), Set.of());
            } else {
                final String allocationId;

                if (recoverySource == RecoverySource.ExistingStoreRecoverySource.FORCE_STALE_PRIMARY_INSTANCE) {
                    allocationId = RecoverySource.ExistingStoreRecoverySource.FORCED_ALLOCATION_ID;
                    updatedIndexMetadata = updatedIndexMetadata.withTimestampRanges(
                        updatedIndexMetadata.getTimestampRange().removeShard(shardId.id(), oldIndexMetadata.getNumberOfShards()),
                        updatedIndexMetadata.getEventIngestedRange().removeShard(shardId.id(), oldIndexMetadata.getNumberOfShards())
                    );
                } else {
                    assert recoverySource instanceof RecoverySource.SnapshotRecoverySource
                        || isStatelessIndexRecovery(oldIndexMetadata, recoverySource) : recoverySource;
                    allocationId = updates.initializedPrimary.allocationId().getId();
                }
                // forcing a stale primary resets the in-sync allocations to the singleton set with the stale id
                updatedIndexMetadata = updatedIndexMetadata.withInSyncAllocationIds(shardId.id(), Set.of(allocationId));
            }
        } else {
            // standard path for updating in-sync ids
            Set<String> inSyncAllocationIds = new HashSet<>(oldInSyncAllocationIds);
            inSyncAllocationIds.addAll(updates.addedAllocationIds);
            inSyncAllocationIds.removeAll(updates.removedAllocationIds);

            assert oldInSyncAllocationIds.contains(RecoverySource.ExistingStoreRecoverySource.FORCED_ALLOCATION_ID) == false
                || inSyncAllocationIds.contains(RecoverySource.ExistingStoreRecoverySource.FORCED_ALLOCATION_ID) == false
                : "fake allocation id has to be removed, inSyncAllocationIds:" + inSyncAllocationIds;

            // Prevent set of inSyncAllocationIds to grow unboundedly. This can happen for example if we don't write to a primary
            // but repeatedly shut down nodes that have active replicas.
            // We use number_of_replicas + 1 (= possible active shard copies) to bound the inSyncAllocationIds set
            // Only trim the set of allocation ids when it grows, otherwise we might trim too eagerly when the number
            // of replicas was decreased while shards were unassigned.
            int maxActiveShards = oldIndexMetadata.getNumberOfReplicas() + 1; // +1 for the primary
            IndexShardRoutingTable newShardRoutingTable = newRoutingTable.shardRoutingTable(shardId);
            assert newShardRoutingTable.assignedShards()
                .stream()
                .filter(ShardRouting::isRelocationTarget)
                .map(s -> s.allocationId().getId())
                .noneMatch(inSyncAllocationIds::contains) : newShardRoutingTable.assignedShards() + " vs " + inSyncAllocationIds;
            if (inSyncAllocationIds.size() > oldInSyncAllocationIds.size() && inSyncAllocationIds.size() > maxActiveShards) {
                // trim entries that have no corresponding shard routing in the cluster state (i.e. trim unavailable copies)
                List<ShardRouting> assignedShards = newShardRoutingTable.assignedShards()
                    .stream()
                    .filter(s -> s.isRelocationTarget() == false)
                    .toList();
                assert assignedShards.size() <= maxActiveShards
                    : "cannot have more assigned shards " + assignedShards + " than maximum possible active shards " + maxActiveShards;
                Set<String> assignedAllocations = assignedShards.stream().map(s -> s.allocationId().getId()).collect(Collectors.toSet());
                inSyncAllocationIds = inSyncAllocationIds.stream()
                    .sorted(Comparator.comparing(assignedAllocations::contains).reversed()) // values with routing entries first
                    .limit(maxActiveShards)
                    .collect(Collectors.toSet());
            }

            // only remove allocation id of failed active primary if there is at least one active shard remaining. Assume for example that
            // the primary fails but there is no new primary to fail over to. If we were to remove the allocation id of the primary from the
            // in-sync set, this could create an empty primary on the next allocation.
            if (newShardRoutingTable.activeShards().isEmpty() && updates.firstFailedPrimary != null) {
                // add back allocation id of failed primary
                inSyncAllocationIds.add(updates.firstFailedPrimary.allocationId().getId());
            }

            assert inSyncAllocationIds.isEmpty() == false || oldInSyncAllocationIds.isEmpty()
                : "in-sync allocations cannot become empty after they have been non-empty: " + oldInSyncAllocationIds;

            // be extra safe here and only update in-sync set if it is non-empty
            if (inSyncAllocationIds.isEmpty() == false) {
                updatedIndexMetadata = updatedIndexMetadata.withInSyncAllocationIds(shardId.id(), inSyncAllocationIds);
            }
        }
        return updatedIndexMetadata;
    }

    private static boolean isStatelessIndexRecovery(IndexMetadata indexMetadata, RecoverySource recoverySource) {
        var allocator = indexMetadata.getSettings().get(ExistingShardsAllocator.EXISTING_SHARDS_ALLOCATOR_SETTING.getKey());
        return Objects.equals(allocator, "stateless") && recoverySource instanceof RecoverySource.ExistingStoreRecoverySource;
    }

    /**
     * Removes allocation ids from the in-sync set for shard copies for which there is no routing entries in the routing table.
     * This method is called in AllocationService before any changes to the routing table are made.
     */
    public static ClusterState removeStaleIdsWithoutRoutings(ClusterState clusterState, List<StaleShard> staleShards, Logger logger) {
        Metadata oldMetadata = clusterState.metadata();
        RoutingTable oldRoutingTable = clusterState.routingTable();
        Metadata.Builder metadataBuilder = null;
        // group staleShards entries by index
        for (Map.Entry<Index, List<StaleShard>> indexEntry : staleShards.stream()
            .collect(Collectors.groupingBy(fs -> fs.shardId().getIndex()))
            .entrySet()) {
            final IndexMetadata oldIndexMetadata = oldMetadata.getProject().getIndexSafe(indexEntry.getKey());
            IndexMetadata.Builder indexMetadataBuilder = null;
            // group staleShards entries by shard id
            for (Map.Entry<ShardId, List<StaleShard>> shardEntry : indexEntry.getValue()
                .stream()
                .collect(Collectors.groupingBy(StaleShard::shardId))
                .entrySet()) {
                int shardNumber = shardEntry.getKey().getId();
                Set<String> oldInSyncAllocations = oldIndexMetadata.inSyncAllocationIds(shardNumber);
                Set<String> idsToRemove = shardEntry.getValue().stream().map(StaleShard::allocationId).collect(Collectors.toSet());
                assert idsToRemove.stream().allMatch(id -> oldRoutingTable.getByAllocationId(shardEntry.getKey(), id) == null)
                    : "removing stale ids: " + idsToRemove + ", some of which have still a routing entry: " + oldRoutingTable;
                Set<String> remainingInSyncAllocations = Sets.difference(oldInSyncAllocations, idsToRemove);
                assert remainingInSyncAllocations.isEmpty() == false
                    : "Set of in-sync ids cannot become empty for shard "
                        + shardEntry.getKey()
                        + " (before: "
                        + oldInSyncAllocations
                        + ", ids to remove: "
                        + idsToRemove
                        + ")";
                // be extra safe here: if the in-sync set were to become empty, this would create an empty primary on the next allocation
                // (see ShardRouting#allocatedPostIndexCreate)
                if (remainingInSyncAllocations.isEmpty() == false) {
                    if (indexMetadataBuilder == null) {
                        indexMetadataBuilder = IndexMetadata.builder(oldIndexMetadata);
                    }
                    indexMetadataBuilder.putInSyncAllocationIds(shardNumber, remainingInSyncAllocations);
                }
                logger.warn("{} marking unavailable shards as stale: {}", shardEntry.getKey(), idsToRemove);
            }

            if (indexMetadataBuilder != null) {
                if (metadataBuilder == null) {
                    metadataBuilder = Metadata.builder(oldMetadata);
                }
                metadataBuilder.put(indexMetadataBuilder);
            }
        }

        if (metadataBuilder != null) {
            return ClusterState.builder(clusterState).metadata(metadataBuilder).build();
        } else {
            return clusterState;
        }
    }

    /**
     * Helper method that creates update entry for the given shard id if such an entry does not exist yet.
     */
    private Updates changes(ShardId shardId) {
        return shardChanges.computeIfAbsent(shardId, k -> new Updates());
    }

    /**
     * Remove allocation id of this shard from the set of in-sync shard copies
     */
    void removeAllocationId(ShardRouting shardRouting) {
        if (shardRouting.active()) {
            changes(shardRouting.shardId()).removedAllocationIds.add(shardRouting.allocationId().getId());
        }
    }

    /**
     * Increase primary term for this shard id
     */
    private void increasePrimaryTerm(ShardId shardId) {
        changes(shardId).increaseTerm = true;
    }

    private static class Updates {
        private boolean increaseTerm; // whether primary term should be increased
        private Set<String> addedAllocationIds = new HashSet<>(); // allocation ids that should be added to the in-sync set
        private Set<String> removedAllocationIds = new HashSet<>(); // allocation ids that should be removed from the in-sync set
        private ShardRouting initializedPrimary = null; // primary that was initialized from unassigned
        private ShardRouting firstFailedPrimary = null; // first active primary that was failed
    }
}<|MERGE_RESOLUTION|>--- conflicted
+++ resolved
@@ -109,8 +109,7 @@
      * @param newRoutingTable {@link RoutingTable} object after routing changes were applied.
      * @return adapted {@link Metadata}, potentially the original one if no change was needed.
      */
-<<<<<<< HEAD
-    public Metadata applyChanges(Metadata oldMetadata, GlobalRoutingTable newRoutingTable, TransportVersion minClusterTransportVersion) {
+    public Metadata applyChanges(Metadata oldMetadata, GlobalRoutingTable newRoutingTable) {
         final Map<Index, List<Map.Entry<ShardId, Updates>>> changesGroupedByIndex = shardChanges.entrySet()
             .stream()
             .collect(Collectors.groupingBy(e -> e.getKey().getIndex()));
@@ -118,27 +117,6 @@
         final Map<ProjectMetadata, List<Index>> indicesByProject = changesGroupedByIndex.keySet()
             .stream()
             .collect(Collectors.groupingBy(oldMetadata::projectFor));
-=======
-    public Metadata applyChanges(Metadata oldMetadata, RoutingTable newRoutingTable) {
-        Map<Index, List<Map.Entry<ShardId, Updates>>> changesGroupedByIndex = shardChanges.entrySet()
-            .stream()
-            .collect(Collectors.groupingBy(e -> e.getKey().getIndex()));
-
-        final Map<String, IndexMetadata> updatedIndices = Maps.newHashMapWithExpectedSize(changesGroupedByIndex.size());
-        for (Map.Entry<Index, List<Map.Entry<ShardId, Updates>>> indexChanges : changesGroupedByIndex.entrySet()) {
-            Index index = indexChanges.getKey();
-            final IndexMetadata oldIndexMetadata = oldMetadata.getIndexSafe(index);
-            IndexMetadata updatedIndexMetadata = oldIndexMetadata;
-            for (Map.Entry<ShardId, Updates> shardEntry : indexChanges.getValue()) {
-                ShardId shardId = shardEntry.getKey();
-                Updates updates = shardEntry.getValue();
-                updatedIndexMetadata = updateInSyncAllocations(newRoutingTable, oldIndexMetadata, updatedIndexMetadata, shardId, updates);
-                updatedIndexMetadata = updates.increaseTerm
-                    ? updatedIndexMetadata.withIncrementedPrimaryTerm(shardId.id())
-                    : updatedIndexMetadata;
-            }
->>>>>>> bf3edffe
-
         final Metadata.Builder updatedMetadata = Metadata.builder(oldMetadata);
         indicesByProject.forEach((projectMetadata, indices) -> {
             final Map<String, IndexMetadata> updatedIndices = Maps.newHashMapWithExpectedSize(indices.size());
@@ -154,8 +132,7 @@
                         oldIndexMetadata,
                         updatedIndexMetadata,
                         shardId,
-                        updates,
-                        minClusterTransportVersion
+                        updates
                     );
                     updatedIndexMetadata = updates.increaseTerm
                         ? updatedIndexMetadata.withIncrementedPrimaryTerm(shardId.id())
