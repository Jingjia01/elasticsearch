--- conflicted
+++ resolved
@@ -108,46 +108,34 @@
     public static final IndexVersion UPGRADE_LUCENE_9_9_1 = def(8_500_008, Version.LUCENE_9_9_1);
     public static final IndexVersion ES_VERSION_8_12_1 = def(8_500_009, Version.LUCENE_9_9_1);
     public static final IndexVersion UPGRADE_8_12_1_LUCENE_9_9_2 = def(8_500_010, Version.LUCENE_9_9_2);
-    public static final IndexVersion NEW_INDEXVERSION_FORMAT = def(8_501_00_0, Version.LUCENE_9_9_1);
-    public static final IndexVersion UPGRADE_LUCENE_9_9_2 = def(8_502_00_0, Version.LUCENE_9_9_2);
-    public static final IndexVersion TIME_SERIES_ID_HASHING = def(8_502_00_1, Version.LUCENE_9_9_2);
-    public static final IndexVersion UPGRADE_TO_LUCENE_9_10 = def(8_503_00_0, Version.LUCENE_9_10_0);
-    public static final IndexVersion TIME_SERIES_ROUTING_HASH_IN_ID = def(8_504_00_0, Version.LUCENE_9_10_0);
-    public static final IndexVersion DEFAULT_DENSE_VECTOR_TO_INT8_HNSW = def(8_505_00_0, Version.LUCENE_9_10_0);
-    public static final IndexVersion DOC_VALUES_FOR_IGNORED_META_FIELD = def(8_505_00_1, Version.LUCENE_9_10_0);
-    public static final IndexVersion SOURCE_MAPPER_LOSSY_PARAMS_CHECK = def(8_506_00_0, Version.LUCENE_9_10_0);
-    public static final IndexVersion SEMANTIC_TEXT_FIELD_TYPE = def(8_507_00_0, Version.LUCENE_9_10_0);
-    public static final IndexVersion UPGRADE_TO_LUCENE_9_11 = def(8_508_00_0, Version.LUCENE_9_11_0);
-    public static final IndexVersion UNIQUE_TOKEN_FILTER_POS_FIX = def(8_509_00_0, Version.LUCENE_9_11_0);
-    public static final IndexVersion ADD_SECURITY_MIGRATION = def(8_510_00_0, Version.LUCENE_9_11_0);
-    public static final IndexVersion UPGRADE_TO_LUCENE_9_11_1 = def(8_511_00_0, Version.LUCENE_9_11_1);
-    public static final IndexVersion INDEX_SORTING_ON_NESTED = def(8_512_00_0, Version.LUCENE_9_11_1);
-    public static final IndexVersion LENIENT_UPDATEABLE_SYNONYMS = def(8_513_00_0, Version.LUCENE_9_11_1);
-    public static final IndexVersion ENABLE_IGNORE_MALFORMED_LOGSDB = def(8_514_00_0, Version.LUCENE_9_11_1);
-    public static final IndexVersion MERGE_ON_RECOVERY_VERSION = def(8_515_00_0, Version.LUCENE_9_11_1);
-    public static final IndexVersion UPGRADE_TO_LUCENE_9_12 = def(8_516_00_0, Version.LUCENE_9_12_0);
-    public static final IndexVersion ENABLE_IGNORE_ABOVE_LOGSDB = def(8_517_00_0, Version.LUCENE_9_12_0);
-    public static final IndexVersion ADD_ROLE_MAPPING_CLEANUP_MIGRATION = def(8_518_00_0, Version.LUCENE_9_12_0);
-    public static final IndexVersion LOGSDB_DEFAULT_IGNORE_DYNAMIC_BEYOND_LIMIT_BACKPORT = def(8_519_00_0, Version.LUCENE_9_12_0);
-    public static final IndexVersion TIME_BASED_K_ORDERED_DOC_ID_BACKPORT = def(8_520_00_0, Version.LUCENE_9_12_0);
-    public static final IndexVersion V8_DEPRECATE_SOURCE_MODE_MAPPER = def(8_521_00_0, Version.LUCENE_9_12_0);
-    public static final IndexVersion USE_SYNTHETIC_SOURCE_FOR_RECOVERY_BACKPORT = def(8_522_00_0, Version.LUCENE_9_12_0);
-    public static final IndexVersion UPGRADE_TO_LUCENE_9_12_1 = def(8_523_00_0, parseUnchecked("9.12.1"));
-    public static final IndexVersion INFERENCE_METADATA_FIELDS_BACKPORT = def(8_524_00_0, parseUnchecked("9.12.1"));
-    public static final IndexVersion LOGSB_OPTIONAL_SORTING_ON_HOST_NAME_BACKPORT = def(8_525_00_0, parseUnchecked("9.12.1"));
+    public static final IndexVersion NEW_INDEXVERSION_FORMAT = def(8_501_0_00, Version.LUCENE_9_9_1);
+    public static final IndexVersion UPGRADE_LUCENE_9_9_2 = def(8_502_0_00, Version.LUCENE_9_9_2);
+    public static final IndexVersion TIME_SERIES_ID_HASHING = def(8_502_0_01, Version.LUCENE_9_9_2);
+    public static final IndexVersion UPGRADE_TO_LUCENE_9_10 = def(8_503_0_00, Version.LUCENE_9_10_0);
+    public static final IndexVersion TIME_SERIES_ROUTING_HASH_IN_ID = def(8_504_0_00, Version.LUCENE_9_10_0);
+    public static final IndexVersion DEFAULT_DENSE_VECTOR_TO_INT8_HNSW = def(8_505_0_00, Version.LUCENE_9_10_0);
+    public static final IndexVersion DOC_VALUES_FOR_IGNORED_META_FIELD = def(8_505_0_01, Version.LUCENE_9_10_0);
+    public static final IndexVersion SOURCE_MAPPER_LOSSY_PARAMS_CHECK = def(8_506_0_00, Version.LUCENE_9_10_0);
+    public static final IndexVersion SEMANTIC_TEXT_FIELD_TYPE = def(8_507_0_00, Version.LUCENE_9_10_0);
+    public static final IndexVersion UPGRADE_TO_LUCENE_9_11 = def(8_508_0_00, Version.LUCENE_9_11_0);
+    public static final IndexVersion UNIQUE_TOKEN_FILTER_POS_FIX = def(8_509_0_00, Version.LUCENE_9_11_0);
+    public static final IndexVersion ADD_SECURITY_MIGRATION = def(8_510_0_00, Version.LUCENE_9_11_0);
+    public static final IndexVersion UPGRADE_TO_LUCENE_9_11_1 = def(8_511_0_00, Version.LUCENE_9_11_1);
+    public static final IndexVersion INDEX_SORTING_ON_NESTED = def(8_512_0_00, Version.LUCENE_9_11_1);
+    public static final IndexVersion LENIENT_UPDATEABLE_SYNONYMS = def(8_513_0_00, Version.LUCENE_9_11_1);
+    public static final IndexVersion ENABLE_IGNORE_MALFORMED_LOGSDB = def(8_514_0_00, Version.LUCENE_9_11_1);
+    public static final IndexVersion MERGE_ON_RECOVERY_VERSION = def(8_515_0_00, Version.LUCENE_9_11_1);
+    public static final IndexVersion UPGRADE_TO_LUCENE_9_12 = def(8_516_0_00, Version.LUCENE_9_12_0);
+    public static final IndexVersion ENABLE_IGNORE_ABOVE_LOGSDB = def(8_517_0_00, Version.LUCENE_9_12_0);
+    public static final IndexVersion ADD_ROLE_MAPPING_CLEANUP_MIGRATION = def(8_518_0_00, Version.LUCENE_9_12_0);
+    public static final IndexVersion LOGSDB_DEFAULT_IGNORE_DYNAMIC_BEYOND_LIMIT_BACKPORT = def(8_519_0_00, Version.LUCENE_9_12_0);
+    public static final IndexVersion TIME_BASED_K_ORDERED_DOC_ID_BACKPORT = def(8_520_0_00, Version.LUCENE_9_12_0);
+    public static final IndexVersion V8_DEPRECATE_SOURCE_MODE_MAPPER = def(8_521_0_00, Version.LUCENE_9_12_0);
+    public static final IndexVersion USE_SYNTHETIC_SOURCE_FOR_RECOVERY_BACKPORT = def(8_522_0_00, Version.LUCENE_9_12_0);
+    public static final IndexVersion UPGRADE_TO_LUCENE_9_12_1 = def(8_523_0_00, parseUnchecked("9.12.1"));
+    public static final IndexVersion INFERENCE_METADATA_FIELDS_BACKPORT = def(8_524_0_00, parseUnchecked("9.12.1"));
+    public static final IndexVersion LOGSB_OPTIONAL_SORTING_ON_HOST_NAME_BACKPORT = def(8_525_0_00, parseUnchecked("9.12.1"));
     public static final IndexVersion USE_SYNTHETIC_SOURCE_FOR_RECOVERY_BY_DEFAULT_BACKPORT = def(8_526_0_00, parseUnchecked("9.12.1"));
-<<<<<<< HEAD
-    public static final IndexVersion SYNTHETIC_SOURCE_STORE_ARRAYS_NATIVELY_KEYWORD_BACKPORT_8_X = def(8_527_0_00, Version.LUCENE_9_12_1);
-
-    public static final IndexVersion UPGRADE_TO_LUCENE_10_0_0 = def(9_000_00_0, Version.LUCENE_10_0_0);
-    public static final IndexVersion LOGSDB_DEFAULT_IGNORE_DYNAMIC_BEYOND_LIMIT = def(9_001_00_0, Version.LUCENE_10_0_0);
-    public static final IndexVersion TIME_BASED_K_ORDERED_DOC_ID = def(9_002_00_0, Version.LUCENE_10_0_0);
-    public static final IndexVersion DEPRECATE_SOURCE_MODE_MAPPER = def(9_003_00_0, Version.LUCENE_10_0_0);
-    public static final IndexVersion USE_SYNTHETIC_SOURCE_FOR_RECOVERY = def(9_004_00_0, Version.LUCENE_10_0_0);
-    public static final IndexVersion INFERENCE_METADATA_FIELDS = def(9_005_00_0, Version.LUCENE_10_0_0);
-    public static final IndexVersion LOGSB_OPTIONAL_SORTING_ON_HOST_NAME = def(9_006_00_0, Version.LUCENE_10_0_0);
-    public static final IndexVersion SOURCE_MAPPER_MODE_ATTRIBUTE_NOOP = def(9_007_00_0, Version.LUCENE_10_0_0);
-=======
     public static final IndexVersion SYNTHETIC_SOURCE_STORE_ARRAYS_NATIVELY_BACKPORT_8_X = def(8_527_0_00, Version.LUCENE_9_12_1);
     public static final IndexVersion UPGRADE_TO_LUCENE_10_0_0 = def(9_000_0_00, Version.LUCENE_10_0_0);
     public static final IndexVersion LOGSDB_DEFAULT_IGNORE_DYNAMIC_BEYOND_LIMIT = def(9_001_0_00, Version.LUCENE_10_0_0);
@@ -157,7 +145,6 @@
     public static final IndexVersion INFERENCE_METADATA_FIELDS = def(9_005_0_00, Version.LUCENE_10_0_0);
     public static final IndexVersion LOGSB_OPTIONAL_SORTING_ON_HOST_NAME = def(9_006_0_00, Version.LUCENE_10_0_0);
     public static final IndexVersion SOURCE_MAPPER_MODE_ATTRIBUTE_NOOP = def(9_007_0_00, Version.LUCENE_10_0_0);
->>>>>>> 6a9d7654
     public static final IndexVersion HOSTNAME_DOC_VALUES_SPARSE_INDEX = def(9_008_0_00, Version.LUCENE_10_0_0);
     public static final IndexVersion UPGRADE_TO_LUCENE_10_1_0 = def(9_009_0_00, Version.LUCENE_10_1_0);
     public static final IndexVersion USE_SYNTHETIC_SOURCE_FOR_RECOVERY_BY_DEFAULT = def(9_010_00_0, Version.LUCENE_10_1_0);
@@ -167,15 +154,11 @@
     public static final IndexVersion SYNTHETIC_SOURCE_STORE_ARRAYS_NATIVELY_IP = def(9_014_0_00, Version.LUCENE_10_1_0);
     public static final IndexVersion ADD_RESCORE_PARAMS_TO_QUANTIZED_VECTORS = def(9_015_0_00, Version.LUCENE_10_1_0);
     public static final IndexVersion SYNTHETIC_SOURCE_STORE_ARRAYS_NATIVELY_NUMBER = def(9_016_0_00, Version.LUCENE_10_1_0);
-<<<<<<< HEAD
-
-    public static final IndexVersion UPGRADE_TO_LUCENE_10_2_0 = def(9_017_00_0, Version.LUCENE_10_2_0);
-
-=======
     public static final IndexVersion SYNTHETIC_SOURCE_STORE_ARRAYS_NATIVELY_BOOLEAN = def(9_017_0_00, Version.LUCENE_10_1_0);
     public static final IndexVersion RESCORE_PARAMS_ALLOW_ZERO_TO_QUANTIZED_VECTORS = def(9_018_0_00, Version.LUCENE_10_1_0);
     public static final IndexVersion SYNTHETIC_SOURCE_STORE_ARRAYS_NATIVELY_UNSIGNED_LONG = def(9_019_0_00, Version.LUCENE_10_1_0);
->>>>>>> 6a9d7654
+
+    public static final IndexVersion UPGRADE_TO_LUCENE_10_2_0 = def(9_030_00_0, Version.LUCENE_10_2_0);
     /*
      * STOP! READ THIS FIRST! No, really,
      *        ____ _____ ___  ____  _        ____  _____    _    ____    _____ _   _ ___ ____    _____ ___ ____  ____ _____ _
@@ -268,12 +251,12 @@
                     var sameVersionNumber = versionIdFields.put(version.id(), fieldName);
                     assert sameVersionNumber == null
                         : "Versions ["
-                            + sameVersionNumber
-                            + "] and ["
-                            + fieldName
-                            + "] have the same version number ["
-                            + version.id()
-                            + "]. Each IndexVersion should have a different version number";
+                        + sameVersionNumber
+                        + "] and ["
+                        + fieldName
+                        + "] have the same version number ["
+                        + version.id()
+                        + "]. Each IndexVersion should have a different version number";
                 }
             }
         }
