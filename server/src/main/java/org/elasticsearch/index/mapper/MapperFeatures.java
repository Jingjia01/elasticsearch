/*
 * Copyright Elasticsearch B.V. and/or licensed to Elasticsearch B.V. under one
 * or more contributor license agreements. Licensed under the "Elastic License
 * 2.0", the "GNU Affero General Public License v3.0 only", and the "Server Side
 * Public License v 1"; you may not use this file except in compliance with, at
 * your election, the "Elastic License 2.0", the "GNU Affero General Public
 * License v3.0 only", or the "Server Side Public License, v 1".
 */

package org.elasticsearch.index.mapper;

import org.elasticsearch.features.FeatureSpecification;
import org.elasticsearch.features.NodeFeature;
import org.elasticsearch.index.IndexSettings;
import org.elasticsearch.index.mapper.flattened.FlattenedFieldMapper;
import org.elasticsearch.index.mapper.vectors.DenseVectorFieldMapper;

import java.util.Set;

/**
 * Spec for mapper-related features.
 */
public class MapperFeatures implements FeatureSpecification {

    // Used to avoid noise in mixed cluster and rest compatibility tests. Must not be backported to 8.x branch.
    // This label gets added to tests with such failures before merging with main, then removed when backported to 8.x.
    public static final NodeFeature BWC_WORKAROUND_9_0 = new NodeFeature("mapper.bwc_workaround_9_0");

    @Override
    public Set<NodeFeature> getFeatures() {
        return Set.of(
            BWC_WORKAROUND_9_0,
            IgnoredSourceFieldMapper.TRACK_IGNORED_SOURCE,
            PassThroughObjectMapper.PASS_THROUGH_PRIORITY,
            RangeFieldMapper.NULL_VALUES_OFF_BY_ONE_FIX,
            SourceFieldMapper.SYNTHETIC_SOURCE_FALLBACK,
            DenseVectorFieldMapper.INT4_QUANTIZATION,
            DenseVectorFieldMapper.BIT_VECTORS,
            DocumentMapper.INDEX_SORTING_ON_NESTED,
            KeywordFieldMapper.KEYWORD_DIMENSION_IGNORE_ABOVE,
            IndexModeFieldMapper.QUERYING_INDEX_MODE,
            NodeMappingStats.SEGMENT_LEVEL_FIELDS_STATS,
            BooleanFieldMapper.BOOLEAN_DIMENSION,
            ObjectMapper.SUBOBJECTS_AUTO,
            ObjectMapper.SUBOBJECTS_AUTO_FIXES,
            KeywordFieldMapper.KEYWORD_NORMALIZER_SYNTHETIC_SOURCE,
            SourceFieldMapper.SYNTHETIC_SOURCE_STORED_FIELDS_ADVANCE_FIX,
            Mapper.SYNTHETIC_SOURCE_KEEP_FEATURE,
            SourceFieldMapper.SYNTHETIC_SOURCE_WITH_COPY_TO_AND_DOC_VALUES_FALSE_SUPPORT,
            SourceFieldMapper.SYNTHETIC_SOURCE_COPY_TO_FIX,
            FlattenedFieldMapper.IGNORE_ABOVE_SUPPORT,
            IndexSettings.IGNORE_ABOVE_INDEX_LEVEL_SETTING,
            SourceFieldMapper.SYNTHETIC_SOURCE_COPY_TO_INSIDE_OBJECTS_FIX,
            TimeSeriesRoutingHashFieldMapper.TS_ROUTING_HASH_FIELD_PARSES_BYTES_REF,
            FlattenedFieldMapper.IGNORE_ABOVE_WITH_ARRAYS_SUPPORT,
            DenseVectorFieldMapper.BBQ_FORMAT
        );
    }

    @Override
    public Set<NodeFeature> getTestFeatures() {
        return Set.of(
            RangeFieldMapper.DATE_RANGE_INDEXING_FIX,
            IgnoredSourceFieldMapper.DONT_EXPAND_DOTS_IN_IGNORED_SOURCE,
            SourceFieldMapper.REMOVE_SYNTHETIC_SOURCE_ONLY_VALIDATION,
<<<<<<< HEAD
            MapperService.LOGSDB_DEFAULT_IGNORE_DYNAMIC_BEYOND_LIMIT,
=======
            IgnoredSourceFieldMapper.IGNORED_SOURCE_AS_TOP_LEVEL_METADATA_ARRAY_FIELD,
>>>>>>> e7897bde
            IgnoredSourceFieldMapper.ALWAYS_STORE_OBJECT_ARRAYS_IN_NESTED_OBJECTS
        );
    }
}<|MERGE_RESOLUTION|>--- conflicted
+++ resolved
@@ -63,12 +63,9 @@
             RangeFieldMapper.DATE_RANGE_INDEXING_FIX,
             IgnoredSourceFieldMapper.DONT_EXPAND_DOTS_IN_IGNORED_SOURCE,
             SourceFieldMapper.REMOVE_SYNTHETIC_SOURCE_ONLY_VALIDATION,
-<<<<<<< HEAD
-            MapperService.LOGSDB_DEFAULT_IGNORE_DYNAMIC_BEYOND_LIMIT,
-=======
             IgnoredSourceFieldMapper.IGNORED_SOURCE_AS_TOP_LEVEL_METADATA_ARRAY_FIELD,
->>>>>>> e7897bde
-            IgnoredSourceFieldMapper.ALWAYS_STORE_OBJECT_ARRAYS_IN_NESTED_OBJECTS
+            IgnoredSourceFieldMapper.ALWAYS_STORE_OBJECT_ARRAYS_IN_NESTED_OBJECTS,
+            MapperService.LOGSDB_DEFAULT_IGNORE_DYNAMIC_BEYOND_LIMIT
         );
     }
 }