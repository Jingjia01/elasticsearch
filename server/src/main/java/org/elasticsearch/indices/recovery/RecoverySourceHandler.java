/*
 * Copyright Elasticsearch B.V. and/or licensed to Elasticsearch B.V. under one
 * or more contributor license agreements. Licensed under the "Elastic License
 * 2.0", the "GNU Affero General Public License v3.0 only", and the "Server Side
 * Public License v 1"; you may not use this file except in compliance with, at
 * your election, the "Elastic License 2.0", the "GNU Affero General Public
 * License v3.0 only", or the "Server Side Public License, v 1".
 */

package org.elasticsearch.indices.recovery;

import org.apache.logging.log4j.Logger;
import org.apache.lucene.index.CorruptIndexException;
import org.apache.lucene.index.IndexCommit;
import org.apache.lucene.index.IndexFormatTooNewException;
import org.apache.lucene.index.IndexFormatTooOldException;
import org.apache.lucene.store.IOContext;
import org.apache.lucene.store.IndexInput;
import org.apache.lucene.store.RateLimiter;
import org.apache.lucene.util.ArrayUtil;
import org.elasticsearch.ExceptionsHelper;
import org.elasticsearch.action.ActionListener;
import org.elasticsearch.action.support.SubscribableListener;
import org.elasticsearch.action.support.ThreadedActionListener;
import org.elasticsearch.action.support.replication.ReplicationResponse;
import org.elasticsearch.cluster.routing.IndexShardRoutingTable;
import org.elasticsearch.cluster.routing.ShardRouting;
import org.elasticsearch.common.StopWatch;
import org.elasticsearch.common.bytes.BytesArray;
import org.elasticsearch.common.bytes.BytesReference;
import org.elasticsearch.common.bytes.ReleasableBytesReference;
import org.elasticsearch.common.logging.Loggers;
import org.elasticsearch.common.unit.ByteSizeValue;
import org.elasticsearch.common.util.CancellableThreads;
import org.elasticsearch.common.util.concurrent.CountDown;
import org.elasticsearch.common.util.set.Sets;
import org.elasticsearch.core.IOUtils;
import org.elasticsearch.core.Nullable;
import org.elasticsearch.core.Releasable;
import org.elasticsearch.core.Releasables;
import org.elasticsearch.core.TimeValue;
import org.elasticsearch.index.IndexVersions;
import org.elasticsearch.index.engine.Engine;
import org.elasticsearch.index.engine.RecoveryEngineException;
import org.elasticsearch.index.seqno.ReplicationTracker;
import org.elasticsearch.index.seqno.RetentionLease;
import org.elasticsearch.index.seqno.RetentionLeaseNotFoundException;
import org.elasticsearch.index.seqno.RetentionLeases;
import org.elasticsearch.index.seqno.SequenceNumbers;
import org.elasticsearch.index.shard.IndexShard;
import org.elasticsearch.index.shard.IndexShardClosedException;
import org.elasticsearch.index.shard.IndexShardRelocatedException;
import org.elasticsearch.index.shard.IndexShardState;
import org.elasticsearch.index.snapshots.blobstore.BlobStoreIndexShardSnapshot;
import org.elasticsearch.index.store.Store;
import org.elasticsearch.index.store.StoreFileMetadata;
import org.elasticsearch.index.translog.Translog;
import org.elasticsearch.indices.recovery.plan.RecoveryPlannerService;
import org.elasticsearch.indices.recovery.plan.ShardRecoveryPlan;
import org.elasticsearch.snapshots.SnapshotShardsService;
import org.elasticsearch.threadpool.ThreadPool;
import org.elasticsearch.transport.RemoteTransportException;
import org.elasticsearch.transport.Transports;

import java.io.Closeable;
import java.io.IOException;
import java.util.ArrayList;
import java.util.Arrays;
import java.util.Collections;
import java.util.Comparator;
import java.util.Deque;
import java.util.HashSet;
import java.util.List;
import java.util.Locale;
import java.util.Objects;
import java.util.Set;
import java.util.concurrent.BlockingQueue;
import java.util.concurrent.ConcurrentLinkedDeque;
import java.util.concurrent.CopyOnWriteArrayList;
import java.util.concurrent.LinkedBlockingQueue;
import java.util.concurrent.atomic.AtomicBoolean;
import java.util.concurrent.atomic.AtomicInteger;
import java.util.concurrent.atomic.AtomicLong;
import java.util.concurrent.atomic.AtomicReference;
import java.util.function.Consumer;
import java.util.function.Function;
import java.util.function.IntSupplier;
import java.util.stream.StreamSupport;

import static org.elasticsearch.common.util.CollectionUtils.concatLists;
import static org.elasticsearch.core.Strings.format;

/**
 * RecoverySourceHandler handles the three phases of shard recovery, which is
 * everything relating to copying the segment files as well as sending translog
 * operations across the wire once the segments have been copied.
 *
 * Note: There is always one source handler per recovery that handles all the
 * file and translog transfer. This handler is completely isolated from other recoveries
 * while the {@link RateLimiter} passed via {@link RecoverySettings} is shared across recoveries
 * originating from this nodes to throttle the number bytes send during file transfer. The transaction log
 * phase bypasses the rate limiter entirely.
 */
public class RecoverySourceHandler {

    protected final Logger logger;
    // Shard that is going to be recovered (the "source")
    private final IndexShard shard;
    // Request containing source and target node information
    private final StartRecoveryRequest request;
    private final int chunkSizeInBytes;
    private final RecoveryTargetHandler recoveryTarget;
    private final int maxConcurrentFileChunks;
    private final int maxConcurrentOperations;
    private final int maxConcurrentSnapshotFileDownloads;
    private final boolean useSnapshots;
    private final ThreadPool threadPool;
    private final RecoveryPlannerService recoveryPlannerService;
    private final CancellableThreads cancellableThreads = new CancellableThreads();
    private final List<Closeable> resources = new CopyOnWriteArrayList<>();
    private final SubscribableListener<RecoveryResponse> future = new SubscribableListener<>();

    public RecoverySourceHandler(
        IndexShard shard,
        RecoveryTargetHandler recoveryTarget,
        ThreadPool threadPool,
        StartRecoveryRequest request,
        int fileChunkSizeInBytes,
        int maxConcurrentFileChunks,
        int maxConcurrentOperations,
        int maxConcurrentSnapshotFileDownloads,
        boolean useSnapshots,
        RecoveryPlannerService recoveryPlannerService
    ) {
        this.shard = shard;
        this.recoveryTarget = recoveryTarget;
        this.threadPool = threadPool;
        this.recoveryPlannerService = recoveryPlannerService;
        this.request = request;
        this.logger = Loggers.getLogger(getClass(), request.shardId(), "recover to " + request.targetNode().getName());
        this.chunkSizeInBytes = fileChunkSizeInBytes;
        this.maxConcurrentFileChunks = maxConcurrentFileChunks;
        this.maxConcurrentOperations = maxConcurrentOperations;
        this.maxConcurrentSnapshotFileDownloads = maxConcurrentSnapshotFileDownloads;
        this.useSnapshots = useSnapshots;
    }

    public StartRecoveryRequest getRequest() {
        return request;
    }

    public void addListener(ActionListener<RecoveryResponse> listener) {
        future.addListener(listener);
    }

    /**
     * performs the recovery from the local engine to the target
     */
    public void recoverToTarget(ActionListener<RecoveryResponse> listener) {
        addListener(listener);
        final Closeable releaseResources = () -> IOUtils.close(resources);
        try {
            cancellableThreads.setOnCancel((reason, beforeCancelEx) -> {
                final RuntimeException e;
                if (shard.state() == IndexShardState.CLOSED) { // check if the shard got closed on us
                    e = new IndexShardClosedException(shard.shardId(), "shard is closed and recovery was canceled reason [" + reason + "]");
                } else {
                    e = new CancellableThreads.ExecutionCancelledException("recovery was canceled reason [" + reason + "]");
                }
                if (beforeCancelEx != null) {
                    e.addSuppressed(beforeCancelEx);
                }
                IOUtils.closeWhileHandlingException(releaseResources, () -> future.onFailure(e));
                throw e;
            });
            final Consumer<Exception> onFailure = e -> {
                assert Transports.assertNotTransportThread(RecoverySourceHandler.this + "[onFailure]");
                IOUtils.closeWhileHandlingException(releaseResources, () -> future.onFailure(e));
            };

            runUnderPrimaryPermit(retentionLeaseListener -> {
                final IndexShardRoutingTable routingTable = shard.getReplicationGroup().getRoutingTable();
                ShardRouting targetShardRouting = routingTable.getByAllocationId(request.targetAllocationId());
                if (targetShardRouting == null) {
                    logger.debug(
                        "delaying recovery of {} as it is not listed as assigned to target node {}",
                        request.shardId(),
                        request.targetNode()
                    );
                    throw new DelayRecoveryException("source node does not have the shard listed in its state as allocated on the node");
                }
                assert targetShardRouting.initializing() : "expected recovery target to be initializing but was " + targetShardRouting;
                retentionLeaseListener.onResponse(
                    shard.getRetentionLeases().get(ReplicationTracker.getPeerRecoveryRetentionLeaseId(targetShardRouting))
                );
            },
                shard,
                cancellableThreads,
                ActionListener.wrap((RetentionLease retentionLease) -> recoverToTarget(retentionLease, onFailure), onFailure)
            );
        } catch (Exception e) {
            IOUtils.closeWhileHandlingException(releaseResources, () -> future.onFailure(e));
        }
    }

    private void recoverToTarget(RetentionLease retentionLease, Consumer<Exception> onFailure) throws IOException {
        final Closeable retentionLock = shard.acquireHistoryRetentionLock();
        resources.add(retentionLock);
        final long startingSeqNo;
        final boolean isSequenceNumberBasedRecovery = request.startingSeqNo() != SequenceNumbers.UNASSIGNED_SEQ_NO
            && isTargetSameHistory()
            && shard.hasCompleteHistoryOperations("peer-recovery", request.startingSeqNo())
            && ((retentionLease == null && shard.useRetentionLeasesInPeerRecovery() == false)
                || (retentionLease != null && retentionLease.retainingSequenceNumber() <= request.startingSeqNo()));
        // NB check hasCompleteHistoryOperations when computing isSequenceNumberBasedRecovery, even if there is a retention lease,
        // because when doing a rolling upgrade from earlier than 7.4 we may create some leases that are initially unsatisfied. It's
        // possible there are other cases where we cannot satisfy all leases, because that's not a property we currently expect to hold.
        // Also it's pretty cheap when soft deletes are enabled, and it'd be a disaster if we tried a sequence-number-based recovery
        // without having a complete history.

        if (isSequenceNumberBasedRecovery && retentionLease != null) {
            // all the history we need is retained by an existing retention lease, so we do not need a separate retention lock
            retentionLock.close();
            logger.trace("history is retained by {}", retentionLease);
        } else {
            // all the history we need is retained by the retention lock, obtained before calling shard.hasCompleteHistoryOperations()
            // and before acquiring the safe commit we'll be using, so we can be certain that all operations after the safe commit's
            // local checkpoint will be retained for the duration of this recovery.
            logger.trace("history is retained by retention lock");
        }

        final SubscribableListener<SendFileResult> sendFileStep = new SubscribableListener<>();
        final SubscribableListener<TimeValue> prepareEngineStep = new SubscribableListener<>();
        final SubscribableListener<SendSnapshotResult> sendSnapshotStep = new SubscribableListener<>();
        final SubscribableListener<Void> finalizeStep = new SubscribableListener<>();
        final AtomicReference<SendSnapshotResult> sendSnapshotStepResult = new AtomicReference<>();
        final AtomicReference<SendFileResult> sendFileStepResult = new AtomicReference<>();
        final AtomicLong prepareEngineTimeMillisRef = new AtomicLong();

        if (isSequenceNumberBasedRecovery) {
            logger.trace("performing sequence numbers based recovery. starting at [{}]", request.startingSeqNo());
            startingSeqNo = request.startingSeqNo();
            if (retentionLease == null) {
                createRetentionLease(startingSeqNo, sendFileStep.map(ignored -> SendFileResult.EMPTY));
            } else {
                sendFileStep.onResponse(SendFileResult.EMPTY);
            }
        } else {
            final Engine.IndexCommitRef safeCommitRef;
            try {
                safeCommitRef = acquireSafeCommit(shard);
                resources.add(safeCommitRef);
            } catch (final Exception e) {
                throw new RecoveryEngineException(shard.shardId(), 1, "snapshot failed", e);
            }

            // Try and copy enough operations to the recovering peer so that if it is promoted to primary then it has a chance of being
            // able to recover other replicas using operations-based recoveries. If we are not using retention leases then we
            // conservatively copy all available operations. If we are using retention leases then "enough operations" is just the
            // operations from the local checkpoint of the safe commit onwards, because when using soft deletes the safe commit retains
            // at least as much history as anything else. The safe commit will often contain all the history retained by the current set
            // of retention leases, but this is not guaranteed: an earlier peer recovery from a different primary might have created a
            // retention lease for some history that this primary already discarded, since we discard history when the global checkpoint
            // advances and not when creating a new safe commit. In any case this is a best-effort thing since future recoveries can
            // always fall back to file-based ones, and only really presents a problem if this primary fails before things have settled
            // down.
            startingSeqNo = Long.parseLong(safeCommitRef.getIndexCommit().getUserData().get(SequenceNumbers.LOCAL_CHECKPOINT_KEY)) + 1L;
            logger.trace("performing file-based recovery followed by history replay starting at [{}]", startingSeqNo);

            try {
                final int estimateNumOps = estimateNumberOfHistoryOperations(startingSeqNo);
                final Releasable releaseStore = acquireStore(shard.store());
                resources.add(releaseStore);
                sendFileStep.addListener(ActionListener.wrap(r -> IOUtils.close(safeCommitRef, releaseStore), e -> {
                    try {
                        IOUtils.close(safeCommitRef, releaseStore);
                    } catch (Exception ex) {
                        logger.warn("releasing snapshot caused exception", ex);
                    }
                }));

                // If the target previously had a copy of this shard then a file-based recovery might move its global checkpoint
                // backwards. We must therefore remove any existing retention lease so that we can create a new one later on in the
                // recovery.
                deleteRetentionLease(ActionListener.wrap(ignored -> {
                    assert Transports.assertNotTransportThread(RecoverySourceHandler.this + "[phase1]");
                    phase1(safeCommitRef.getIndexCommit(), startingSeqNo, () -> estimateNumOps, sendFileStep);
                }, onFailure));

            } catch (final Exception e) {
                throw new RecoveryEngineException(shard.shardId(), 1, "sendFileStep failed", e);
            }
        }
        assert startingSeqNo >= 0 : "startingSeqNo must be non negative. got: " + startingSeqNo;

        sendFileStep.addListener(ActionListener.wrap(r -> {
            assert Transports.assertNotTransportThread(RecoverySourceHandler.this + "[prepareTargetForTranslog]");
            sendFileStepResult.set(r);
            // For a sequence based recovery, the target can keep its local translog
            prepareTargetForTranslog(estimateNumberOfHistoryOperations(startingSeqNo), prepareEngineStep);
        }, onFailure));

        prepareEngineStep.addListener(ActionListener.wrap(prepareEngineTime -> {
            assert Transports.assertNotTransportThread(RecoverySourceHandler.this + "[phase2]");
            prepareEngineTimeMillisRef.set(prepareEngineTime.millis());
            /*
             * add shard to replication group (shard will receive replication requests from this point on) now that engine is open.
             * This means that any document indexed into the primary after this will be replicated to this replica as well
             * make sure to do this before sampling the max sequence number in the next step, to ensure that we send
             * all documents up to maxSeqNo in phase2.
             */
            runUnderPrimaryPermit(
                () -> shard.initiateTracking(request.targetAllocationId()),
                shard,
                cancellableThreads,
                ActionListener.wrap(ignored -> {
                    final long endingSeqNo = shard.seqNoStats().getMaxSeqNo();
                    if (logger.isTraceEnabled()) {
                        logger.trace("snapshot for recovery; current size is [{}]", estimateNumberOfHistoryOperations(startingSeqNo));
                    }
                    final Translog.Snapshot phase2Snapshot = shard.newChangesSnapshot(
                        "peer-recovery",
                        startingSeqNo,
                        Long.MAX_VALUE,
                        false,
                        false,
                        true
                    );
                    resources.add(phase2Snapshot);
                    retentionLock.close();

                    // we have to capture the max_seen_auto_id_timestamp and the max_seq_no_of_updates to make sure that these values
                    // are at least as high as the corresponding values on the primary when any of these operations were executed on it.
                    final long maxSeenAutoIdTimestamp = shard.getMaxSeenAutoIdTimestamp();
                    final long maxSeqNoOfUpdatesOrDeletes = shard.getMaxSeqNoOfUpdatesOrDeletes();
                    final RetentionLeases retentionLeases = shard.getRetentionLeases();
                    final long mappingVersionOnPrimary = shard.indexSettings().getIndexMetadata().getMappingVersion();
                    phase2(
                        startingSeqNo,
                        endingSeqNo,
                        phase2Snapshot,
                        maxSeenAutoIdTimestamp,
                        maxSeqNoOfUpdatesOrDeletes,
                        retentionLeases,
                        mappingVersionOnPrimary,
                        sendSnapshotStep
                    );
                }, onFailure)
            );
        }, onFailure));

        // Recovery target can trim all operations >= startingSeqNo as we have sent all these operations in the phase 2
        final long trimAboveSeqNo = startingSeqNo - 1;
        sendSnapshotStep.addListener(ActionListener.wrap(r -> {
            sendSnapshotStepResult.set(r);
            finalizeRecovery(r.targetLocalCheckpoint, trimAboveSeqNo, finalizeStep);
        }, onFailure));

        finalizeStep.addListener(ActionListener.wrap(r -> {
            final long phase1ThrottlingWaitTime = 0L; // TODO: return the actual throttle time
            final SendSnapshotResult sendSnapshotResult = sendSnapshotStepResult.get();
            final SendFileResult sendFileResult = sendFileStepResult.get();
            final RecoveryResponse response = new RecoveryResponse(
                sendFileResult.phase1FileNames,
                sendFileResult.phase1FileSizes,
                sendFileResult.phase1ExistingFileNames,
                sendFileResult.phase1ExistingFileSizes,
                sendFileResult.totalSize,
                sendFileResult.existingTotalSize,
                sendFileResult.took.millis(),
                phase1ThrottlingWaitTime,
                prepareEngineTimeMillisRef.get(),
                sendSnapshotResult.sentOperations,
                sendSnapshotResult.tookTime.millis()
            );
            try {
                future.onResponse(response);
            } finally {
                IOUtils.close(resources);
            }
        }, onFailure));
    }

    private boolean isTargetSameHistory() {
        final String targetHistoryUUID = request.metadataSnapshot().getHistoryUUID();
        assert targetHistoryUUID != null : "incoming target history missing";
        return targetHistoryUUID.equals(shard.getHistoryUUID());
    }

    private int estimateNumberOfHistoryOperations(long startingSeqNo) throws IOException {
        return shard.countChanges("peer-recovery", startingSeqNo, Long.MAX_VALUE);
    }

    /**
     * Run {@code action} while holding a primary permit, checking for cancellation both before and after. Completing the listener passed to
     * {@code action} releases the permit before passing the result through to {@code outerListener}.
     */
    static <T> void runUnderPrimaryPermit(
        Consumer<ActionListener<T>> action,
        IndexShard primary,
        CancellableThreads cancellableThreads,
        ActionListener<T> listener
    ) {
        primary.acquirePrimaryOperationPermit(listener.delegateFailure((l1, permit) -> ActionListener.run(new ActionListener<T>() {
            @Override
            public void onResponse(T result) {
                ActionListener.completeWith(l1, () -> {
                    try (permit) {
                        cancellableThreads.checkForCancel();
                    }
                    return result;
                });
            }

            @Override
            public void onFailure(Exception e) {
                try {
                    Releasables.closeExpectNoException(permit);
                } finally {
                    l1.onFailure(e);
                }
            }
        }, l2 -> {
            cancellableThreads.checkForCancel();
            ensureNotRelocatedPrimary(primary);
            action.accept(l2);
        })), primary.getThreadPool().generic());
    }

    static void runUnderPrimaryPermit(
        Runnable action,
        IndexShard primary,
        CancellableThreads cancellableThreads,
        ActionListener<Void> listener
    ) {
        runUnderPrimaryPermit(l -> ActionListener.completeWith(l, () -> {
            action.run();
            return null;
        }), primary, cancellableThreads, listener);
    }

    private static void ensureNotRelocatedPrimary(IndexShard indexShard) {
        // check that the IndexShard still has the primary authority. This needs to be checked under operation permit to prevent
        // races, as IndexShard will switch its authority only when it holds all operation permits, see IndexShard.relocated()
        if (indexShard.isRelocatedPrimary()) {
            throw new IndexShardRelocatedException(indexShard.shardId());
        }
    }

    /**
     * Increases the store reference and returns a {@link Releasable} that will decrease the store reference using the generic thread pool.
     * We must never release the store using an interruptible thread as we can risk invalidating the node lock.
     */
    private Releasable acquireStore(Store store) {
        store.incRef();
        return Releasables.releaseOnce(() -> closeOnGenericThreadPool(store::decRef));
    }

    /**
     * Releasing a safe commit can access some commit files. It's better not to use {@link CancellableThreads} to interact
     * with the file systems due to interrupt (see {@link org.apache.lucene.store.NIOFSDirectory} javadocs for more detail).
     * This method acquires a safe commit and wraps it to make sure that it will be released using the generic thread pool.
     */
    private Engine.IndexCommitRef acquireSafeCommit(IndexShard shard) {
        final Engine.IndexCommitRef commitRef = shard.acquireSafeIndexCommit();
        return new Engine.IndexCommitRef(commitRef.getIndexCommit(), () -> closeOnGenericThreadPool(commitRef));
    }

    private void closeOnGenericThreadPool(Closeable closeable) {
        assert threadPool.generic().isShutdown() == false;
        threadPool.generic().execute(() -> {
            try {
                closeable.close();
            } catch (Exception e) {
                assert false : e;
                logger.warn(() -> format("Exception while closing [%s]", closeable), e);
            }
        });
    }

    record SendFileResult(
        List<String> phase1FileNames,
        List<Long> phase1FileSizes,
        long totalSize,
        List<String> phase1ExistingFileNames,
        List<Long> phase1ExistingFileSizes,
        long existingTotalSize,
        TimeValue took
    ) {

        static final SendFileResult EMPTY = new SendFileResult(
            Collections.emptyList(),
            Collections.emptyList(),
            0L,
            Collections.emptyList(),
            Collections.emptyList(),
            0L,
            TimeValue.ZERO
        );
    }

    /**
     * Perform phase1 of the recovery operations. Once this {@link IndexCommit}
     * snapshot has been performed no commit operations (files being fsync'd)
     * are effectively allowed on this index until all recovery phases are done
     * <p>
     * Phase1 examines the segment files on the target node and copies over the
     * segments that are missing. Only segments that have the same size and
     * checksum can be reused
     */
    void phase1(IndexCommit snapshot, long startingSeqNo, IntSupplier translogOps, ActionListener<SendFileResult> listener) {
        cancellableThreads.checkForCancel();
        final Store store = shard.store();
        try {
            StopWatch stopWatch = new StopWatch().start();
            final Store.MetadataSnapshot recoverySourceMetadata;
            final String shardStateIdentifier;
            try {
                recoverySourceMetadata = store.getMetadata(snapshot);
                shardStateIdentifier = SnapshotShardsService.getShardStateId(shard, snapshot);
            } catch (CorruptIndexException | IndexFormatTooOldException | IndexFormatTooNewException ex) {
                shard.failShard("recovery", ex);
                throw ex;
            }
            for (String name : snapshot.getFileNames()) {
                final StoreFileMetadata md = recoverySourceMetadata.get(name);
                if (md == null) {
                    logger.info("Snapshot differs from actual index for file: {} meta: {}", name, recoverySourceMetadata.fileMetadataMap());
                    throw new CorruptIndexException(
                        "Snapshot differs from actual index - maybe index was removed metadata has "
                            + recoverySourceMetadata.fileMetadataMap().size()
                            + " files",
                        name
                    );
                }
            }
            // When sync ids were used we could use them to check if two shard copies were equivalent,
            // if that's the case we can skip sending files from the source shard to the target shard.
            // If the shard uses the current replication mechanism, we have to compute the recovery plan,
            // and it is still possible to skip the sending files from the source shard to the target shard
            // using a different mechanism to determine it.
            // TODO: is this still relevant today?
            if (hasSameLegacySyncId(recoverySourceMetadata, request.metadataSnapshot()) == false) {
                cancellableThreads.checkForCancel();
                SubscribableListener
                    // compute the plan
                    .<ShardRecoveryPlan>newForked(
                        l -> recoveryPlannerService.computeRecoveryPlan(
                            shard.shardId(),
                            shardStateIdentifier,
                            recoverySourceMetadata,
                            request.metadataSnapshot(),
                            startingSeqNo,
                            translogOps.getAsInt(),
                            getRequest().targetNode().getMaxIndexVersion(),
                            canUseSnapshots(),
                            request.isPrimaryRelocation(),
                            l
                        )
                    )
                    // perform the file recovery
                    .<SendFileResult>andThen((l, plan) -> recoverFilesFromSourceAndSnapshot(plan, store, stopWatch, l))
                    // and respond
                    .addListener(listener);
            } else {
                logger.trace("skipping [phase1] since source and target have identical sync id [{}]", recoverySourceMetadata.getSyncId());
                SubscribableListener
                    // but we must still create a retention lease
                    .<RetentionLease>newForked(leaseListener -> createRetentionLease(startingSeqNo, leaseListener))
                    // and then compute the result of sending no files
                    .andThenApply(ignored -> {
                        final TimeValue took = stopWatch.totalTime();
                        logger.trace("recovery [phase1]: took [{}]", took);
                        return new SendFileResult(
                            Collections.emptyList(),
                            Collections.emptyList(),
                            0L,
                            Collections.emptyList(),
                            Collections.emptyList(),
                            0L,
                            took
                        );
                    })
                    // and finally respond
                    .addListener(listener);
            }
        } catch (Exception e) {
            throw new RecoverFilesRecoveryException(request.shardId(), 0, ByteSizeValue.ZERO, e);
        }
    }

    private boolean canUseSnapshots() {
        return useSnapshots && request.canDownloadSnapshotFiles()
        // Avoid using snapshots for searchable snapshots as these are implicitly recovered from a snapshot
            && shard.indexSettings().getIndexMetadata().isSearchableSnapshot() == false;
    }

    void recoverFilesFromSourceAndSnapshot(
        ShardRecoveryPlan shardRecoveryPlan,
        Store store,
        StopWatch stopWatch,
        ActionListener<SendFileResult> listener
    ) {
        if (logger.isTraceEnabled()) {
            for (StoreFileMetadata md : shardRecoveryPlan.getFilesPresentInTarget()) {
                logger.trace(
                    "recovery [phase1]: not recovering [{}], exist in local store and has checksum [{}]," + " size [{}]",
                    md.name(),
                    md.checksum(),
                    md.length()
                );
            }

            for (StoreFileMetadata md : shardRecoveryPlan.getSourceFilesToRecover()) {
                if (request.metadataSnapshot().fileMetadataMap().containsKey(md.name())) {
                    logger.trace(
                        "recovery [phase1]: recovering [{}] from peer, exists in local store but is different: remote [{}], local [{}]",
                        md.name(),
                        request.metadataSnapshot().fileMetadataMap().get(md.name()),
                        md
                    );
                } else {
                    logger.trace("recovery [phase1]: recovering [{}] from peer, does not exist in remote", md.name());
                }
            }

            for (BlobStoreIndexShardSnapshot.FileInfo fileInfo : shardRecoveryPlan.getSnapshotFilesToRecover()) {
                final StoreFileMetadata md = fileInfo.metadata();
                if (request.metadataSnapshot().fileMetadataMap().containsKey(md.name())) {
                    logger.trace(
                        "recovery [phase1]: recovering [{}] from snapshot, exists in local store but is different: remote [{}], local [{}]",
                        md.name(),
                        request.metadataSnapshot().fileMetadataMap().get(md.name()),
                        md
                    );
                } else {
                    logger.trace("recovery [phase1]: recovering [{}] from snapshot, does not exist in remote", md.name());
                }
            }

            final long totalSize = shardRecoveryPlan.getTotalSize();
            final long existingTotalSize = shardRecoveryPlan.getExistingSize();

            logger.trace(
                """
                    recovery [phase1]: total_size[{}], \
                    recovering_files [{}] with total_size [{}] from peer, \
                    recovering_files [{}] with total_size [{}] from snapshot, \
                    reusing_files [{}] with total_size [{}]""",
                ByteSizeValue.ofBytes(totalSize),
                shardRecoveryPlan.getSourceFilesToRecover().size(),
                ByteSizeValue.ofBytes(shardRecoveryPlan.getSourceFilesToRecover().stream().mapToLong(StoreFileMetadata::length).sum()),
                shardRecoveryPlan.getSnapshotFilesToRecover().size(),
                ByteSizeValue.ofBytes(
                    shardRecoveryPlan.getSnapshotFilesToRecover()
                        .snapshotFiles()
                        .stream()
                        .mapToLong(BlobStoreIndexShardSnapshot.FileInfo::length)
                        .sum()
                ),
                shardRecoveryPlan.getFilesPresentInTarget().size(),
                ByteSizeValue.ofBytes(existingTotalSize)
            );
        }

        new FileBasedRecoveryContext(store, stopWatch, shardRecoveryPlan).run(listener);
    }

    private class FileBasedRecoveryContext {
        private final Store store;
        private final StopWatch stopWatch;
        private final int translogOps;

        // We need to mutate the ShardRecovery plan instead of capturing it in the closures
        // since the plan can change after a failure recovering files from the snapshots that cannot be
        // recovered from the source node, in that case we have to start from scratch using the fallback
        // recovery plan that would be used in subsequent steps.
        private ShardRecoveryPlan shardRecoveryPlan;

        FileBasedRecoveryContext(Store store, StopWatch stopWatch, ShardRecoveryPlan shardRecoveryPlan) {
            this.store = store;
            this.stopWatch = stopWatch;
            this.translogOps = shardRecoveryPlan.getTranslogOps();
            this.shardRecoveryPlan = shardRecoveryPlan;
        }

        private void sendShardRecoveryPlanFileInfo(ActionListener<Void> fileInfoListener) {
            recoveryTarget.receiveFileInfo(
                shardRecoveryPlan.getFilesToRecoverNames(),
                shardRecoveryPlan.getFilesToRecoverSizes(),
                shardRecoveryPlan.getFilesPresentInTargetNames(),
                shardRecoveryPlan.getFilesPresentInTargetSizes(),
                shardRecoveryPlan.getTranslogOps(),
                fileInfoListener
            );
        }

        void run(ActionListener<SendFileResult> listener) {
            cancellableThreads.checkForCancel();

            SubscribableListener
                // send the original plan
                .newForked(this::sendShardRecoveryPlanFileInfo)
                // instruct the target to recover files from snapshot, possibly updating the plan on failure
                .<List<StoreFileMetadata>>andThen(
                    l -> recoverSnapshotFiles(shardRecoveryPlan, l.delegateResponse((recoverSnapshotFilesListener, e) -> {
                        if (shardRecoveryPlan.canRecoverSnapshotFilesFromSourceNode() == false
                            && e instanceof CancellableThreads.ExecutionCancelledException == false) {
                            shardRecoveryPlan = shardRecoveryPlan.getFallbackPlan();
                            sendShardRecoveryPlanFileInfo(recoverSnapshotFilesListener.map(r -> Collections.emptyList()));
                        } else {
                            recoverSnapshotFilesListener.onFailure(e);
                        }
                    }))
                )
                // send local files which either aren't in the snapshot, or which failed to be recovered from the snapshot for some reason
                .<Void>andThen((sendFilesListener, filesFailedToRecoverFromSnapshot) -> {
                    final List<StoreFileMetadata> filesToRecoverFromSource;
                    if (filesFailedToRecoverFromSnapshot.isEmpty()) {
                        filesToRecoverFromSource = shardRecoveryPlan.getSourceFilesToRecover();
                    } else {
                        filesToRecoverFromSource = concatLists(
                            shardRecoveryPlan.getSourceFilesToRecover(),
                            filesFailedToRecoverFromSnapshot
                        );
                    }

                    sendFiles(
                        store,
                        filesToRecoverFromSource.toArray(new StoreFileMetadata[0]),
                        shardRecoveryPlan::getTranslogOps,
                        sendFilesListener
                    );
                })
                // create a retention lease
                .<RetentionLease>andThen(
                    createRetentionLeaseListener -> createRetentionLease(shardRecoveryPlan.getStartingSeqNo(), createRetentionLeaseListener)
                )
                // run cleanFiles, renaming temp files, removing surplus ones, creating an empty translog and so on
                .<Void>andThen((finalRecoveryPlanListener, retentionLease) -> {
                    final Store.MetadataSnapshot recoverySourceMetadata = shardRecoveryPlan.getSourceMetadataSnapshot();
                    final long lastKnownGlobalCheckpoint = shard.getLastKnownGlobalCheckpoint();
                    assert retentionLease == null || retentionLease.retainingSequenceNumber() - 1 <= lastKnownGlobalCheckpoint
                        : retentionLease + " vs " + lastKnownGlobalCheckpoint;
                    // Establishes new empty translog on the replica with global checkpoint set to lastKnownGlobalCheckpoint. We want
                    // the commit we just copied to be a safe commit on the replica, so why not set the global checkpoint on the replica
                    // to the max seqno of this commit? Because (in rare corner cases) this commit might not be a safe commit here on
                    // the primary, and in these cases the max seqno would be too high to be valid as a global checkpoint.
                    cleanFiles(store, recoverySourceMetadata, () -> translogOps, lastKnownGlobalCheckpoint, finalRecoveryPlanListener);
                })
                // compute the result
                .andThenApply(ignored -> {
                    final TimeValue took = stopWatch.totalTime();
                    logger.trace("recovery [phase1]: took [{}]", took);
                    return new SendFileResult(
                        shardRecoveryPlan.getFilesToRecoverNames(),
                        shardRecoveryPlan.getFilesToRecoverSizes(),
                        shardRecoveryPlan.getTotalSize(),
                        shardRecoveryPlan.getFilesPresentInTargetNames(),
                        shardRecoveryPlan.getFilesPresentInTargetSizes(),
                        shardRecoveryPlan.getExistingSize(),
                        took
                    );
                })
                // and finally respond
                .addListener(listener);
        }
    }

    /**
     * Send requests to the target node to recover files from a given snapshot. In case of failure, the listener
     * value contains the list of files that failed to be recovered from a snapshot.
     */
    void recoverSnapshotFiles(ShardRecoveryPlan shardRecoveryPlan, ActionListener<List<StoreFileMetadata>> listener) {
        ShardRecoveryPlan.SnapshotFilesToRecover snapshotFilesToRecover = shardRecoveryPlan.getSnapshotFilesToRecover();

        if (snapshotFilesToRecover.isEmpty()) {
            listener.onResponse(Collections.emptyList());
            return;
        }

        new SnapshotRecoverFileRequestsSender(shardRecoveryPlan, listener).start();
    }

    private class SnapshotRecoverFileRequestsSender {
        private final ShardRecoveryPlan shardRecoveryPlan;
        private final ShardRecoveryPlan.SnapshotFilesToRecover snapshotFilesToRecover;
        private final ActionListener<List<StoreFileMetadata>> listener;
        private final CountDown countDown;
        private final BlockingQueue<BlobStoreIndexShardSnapshot.FileInfo> pendingSnapshotFilesToRecover;
        private final AtomicBoolean cancelled = new AtomicBoolean();
        private final Set<SubscribableListener<Void>> outstandingRequests = Sets.newHashSetWithExpectedSize(
            maxConcurrentSnapshotFileDownloads
        );
        private List<StoreFileMetadata> filesFailedToDownloadFromSnapshot;

        SnapshotRecoverFileRequestsSender(ShardRecoveryPlan shardRecoveryPlan, ActionListener<List<StoreFileMetadata>> listener) {
            this.shardRecoveryPlan = shardRecoveryPlan;
            this.snapshotFilesToRecover = shardRecoveryPlan.getSnapshotFilesToRecover();
            this.listener = listener;
            this.countDown = new CountDown(shardRecoveryPlan.getSnapshotFilesToRecover().size());
            this.pendingSnapshotFilesToRecover = new LinkedBlockingQueue<>(shardRecoveryPlan.getSnapshotFilesToRecover().snapshotFiles());
        }

        void start() {
            for (int i = 0; i < maxConcurrentSnapshotFileDownloads; i++) {
                sendRequest();
            }
        }

        void sendRequest() {
            BlobStoreIndexShardSnapshot.FileInfo snapshotFileToRecover = pendingSnapshotFilesToRecover.poll();
            if (snapshotFileToRecover == null) {
                return;
            }

            final SubscribableListener<Void> requestFuture = new SubscribableListener<>();
            try {
                cancellableThreads.checkForCancel();

                ActionListener<Void> sendRequestListener = new ActionListener<>() {
                    @Override
                    public void onResponse(Void unused) {
                        onRequestCompletion(snapshotFileToRecover.metadata(), null);
                    }

                    @Override
                    public void onFailure(Exception e) {
                        if (cancelled.get() || e instanceof CancellableThreads.ExecutionCancelledException) {
                            logger.debug(
                                () -> format("cancelled while recovering file [%s] from snapshot", snapshotFileToRecover.metadata()),
                                e
                            );
                        } else {
                            logger.warn(
                                () -> format(
                                    "failed to recover file [%s] from snapshot%s",
                                    snapshotFileToRecover.metadata(),
                                    shardRecoveryPlan.canRecoverSnapshotFilesFromSourceNode() ? ", will recover from primary instead" : ""
                                ),
                                e
                            );
                        }
                        if (shardRecoveryPlan.canRecoverSnapshotFilesFromSourceNode()) {
                            onRequestCompletion(snapshotFileToRecover.metadata(), e);
                        } else {
                            cancel(e);
                        }
                    }
                };
                requestFuture.addListener(sendRequestListener);

                trackOutstandingRequest(requestFuture);
                recoveryTarget.restoreFileFromSnapshot(
                    snapshotFilesToRecover.repository(),
                    snapshotFilesToRecover.indexId(),
                    snapshotFileToRecover,
                    ActionListener.runBefore(requestFuture, () -> unTrackOutstandingRequest(requestFuture))
                );
            } catch (CancellableThreads.ExecutionCancelledException e) {
                cancel(e);
            } catch (Exception e) {
                unTrackOutstandingRequest(requestFuture);
                onRequestCompletion(snapshotFileToRecover.metadata(), e);
            }
        }

        void cancel(Exception e) {
            if (cancelled.compareAndSet(false, true)) {
                pendingSnapshotFilesToRecover.clear();
                notifyFailureOnceAllOutstandingRequestAreDone(e);
            }
        }

        void onRequestCompletion(StoreFileMetadata storeFileMetadata, @Nullable Exception exception) {
            if (cancelled.get()) {
                return;
            }

            if (exception != null) {
                addFileFailedToRecoverFromSnapshot(storeFileMetadata);
            }

            if (countDown.countDown()) {
                final List<StoreFileMetadata> failedToRecoverFromSnapshotFiles = getFilesFailedToRecoverFromSnapshot();
                listener.onResponse(failedToRecoverFromSnapshotFiles);
            } else {
                sendRequest();
            }
        }

        synchronized void addFileFailedToRecoverFromSnapshot(StoreFileMetadata storeFileMetadata) {
            if (filesFailedToDownloadFromSnapshot == null) {
                filesFailedToDownloadFromSnapshot = new ArrayList<>();
            }
            filesFailedToDownloadFromSnapshot.add(storeFileMetadata);
        }

        synchronized List<StoreFileMetadata> getFilesFailedToRecoverFromSnapshot() {
            return Objects.requireNonNullElse(filesFailedToDownloadFromSnapshot, Collections.emptyList());
        }

        private void trackOutstandingRequest(SubscribableListener<Void> future) {
            boolean cancelled;
            synchronized (outstandingRequests) {
                cancelled = cancellableThreads.isCancelled() || this.cancelled.get();
                if (cancelled == false) {
                    outstandingRequests.add(future);
                }
            }
            if (cancelled) {
                cancellableThreads.checkForCancel();
                // If the recover snapshot files operation is cancelled but the recovery is still
                // valid, it means that some of the snapshot files download failed and the snapshot files
                // differ from the source index files. In that case we have to cancel all pending operations
                // and wait until all the in-flight operations are done to reset the recovery and start from
                // scratch using the source node index files.
                assert this.cancelled.get();
                throw new CancellableThreads.ExecutionCancelledException("Recover snapshot files cancelled");
            }
        }

        private void unTrackOutstandingRequest(SubscribableListener<Void> future) {
            synchronized (outstandingRequests) {
                outstandingRequests.remove(future);
            }
        }

        private void notifyFailureOnceAllOutstandingRequestAreDone(Exception e) {
            assert cancelled.get();

            final Set<SubscribableListener<Void>> pendingRequests;
            synchronized (outstandingRequests) {
                pendingRequests = new HashSet<>(outstandingRequests);
            }

            if (pendingRequests.isEmpty()) {
                listener.onFailure(e);
                return;
            }
            // The recovery was cancelled so from this point onwards outstandingRequests won't track
            // new requests and therefore we can safely use to wait until all the pending requests complete
            // to notify the listener about the cancellation
            final CountDown pendingRequestsCountDown = new CountDown(pendingRequests.size());
            for (SubscribableListener<Void> outstandingFuture : pendingRequests) {
                outstandingFuture.addListener(ActionListener.running(() -> {
                    if (pendingRequestsCountDown.countDown()) {
                        listener.onFailure(e);
                    }
                }));
            }
        }
    }

    void createRetentionLease(final long startingSeqNo, ActionListener<RetentionLease> listener) {
        updateRetentionLease(syncListener -> {
            // Clone the peer recovery retention lease belonging to the source shard. We are retaining history between the the local
            // checkpoint of the safe commit we're creating and this lease's retained seqno with the retention lock, and by cloning an
            // existing lease we (approximately) know that all our peers are also retaining history as requested by the cloned lease. If
            // the recovery now fails before copying enough history over then a subsequent attempt will find this lease, determine it is
            // not enough, and fall back to a file-based recovery.
            //
            // (approximately) because we do not guarantee to be able to satisfy every lease on every peer.
            final var targetNodeId = request.targetNode().getId();
            logger.trace("cloning primary's retention lease for target node ID [{}]", targetNodeId);
            final var backgroundSyncListener = wrapLeaseSyncListener(syncListener);
            try {
                final var clonedLease = shard.cloneLocalPeerRecoveryRetentionLease(targetNodeId, backgroundSyncListener);
                logger.trace("cloned primary's retention lease as [{}]", clonedLease);
                return clonedLease;
            } catch (RetentionLeaseNotFoundException e) {
                // it's possible that the primary has no retention lease yet if we are doing a rolling upgrade from a version before
                // 7.4, and in that case we just create a lease using the local checkpoint of the safe commit which we're using for
                // recovery as a conservative estimate for the global checkpoint.
                assert shard.indexSettings().getIndexVersionCreated().before(IndexVersions.V_7_4_0)
                    || shard.indexSettings().isSoftDeleteEnabled() == false;
                final long estimatedGlobalCheckpoint = startingSeqNo - 1;
                final var newLease = shard.addPeerRecoveryRetentionLease(targetNodeId, estimatedGlobalCheckpoint, backgroundSyncListener);
                logger.trace("created retention lease with estimated checkpoint of [{}]", estimatedGlobalCheckpoint);
                return newLease;
            }
        }, listener);
    }

    private void deleteRetentionLease(ActionListener<Void> listener) {
        updateRetentionLease(syncListener -> {
            try {
                shard.removePeerRecoveryRetentionLease(request.targetNode().getId(), wrapLeaseSyncListener(syncListener));
            } catch (RetentionLeaseNotFoundException e) {
                // this counts as success
                logger.debug("no peer-recovery retention lease for [{}]", request.targetAllocationId());
                syncListener.onResponse(null);
            }
            return null;
        }, listener);
    }

    /**
     * Updating (creating/deleting) a retention lease is a little complicated because we must do the update itself under a primary permit,
     * then release the primary permit, and then wait for the update to be synced to the rest of the replication group before proceeding.
     * <p>
     * This method encapsulates that pattern so that callers can focus on doing their stuff.
     *
     * @param updateLeaseFunction A function which updates (creates/deletes) the lease and returns a result to be passed to the
     *                            {@code outerListener} on success. It receives a listener which must be completed on a {@code GENERIC}
     *                            thread when the updated leases are synced with the rest of the replication group.
     * @param outerListener       The listener to be completed (with the result of {@code updateLeaseFunction}) once the leases are updated
     *                            and synced.
     */
    private <R> void updateRetentionLease(Function<ActionListener<Void>, R> updateLeaseFunction, ActionListener<R> outerListener) {
        final var leasesSyncedStep = new SubscribableListener<Void>();
        runUnderPrimaryPermit(
            resultListener -> ActionListener.completeWith(
                // NB completing resultListener releases the permit, so must do this immediately
                resultListener,
                () -> updateLeaseFunction.apply(leasesSyncedStep)
            ),
            shard,
            cancellableThreads,
            // complete outerListener immediately on failure (e.g. permit not available), otherwise capture the result and wait for the sync
            outerListener.<R>delegateFailure((l, result) -> leasesSyncedStep.addListener(l.map(ignored -> result)))
        );
    }

    /**
     * Methods to update retention leases asynchronously yield a {@link ReplicationResponse} which we can discard. Moreover they yield it
     * on the wrong thread so we must fork back to GENERIC to carry on with the recovery. This method applies the appropriate wrappers.
     */
    private ActionListener<ReplicationResponse> wrapLeaseSyncListener(ActionListener<Void> listener) {
        return new ThreadedActionListener<>(shard.getThreadPool().generic(), listener).map(ignored -> null);
    }

    boolean hasSameLegacySyncId(Store.MetadataSnapshot source, Store.MetadataSnapshot target) {
        if (source.getSyncId() == null || source.getSyncId().equals(target.getSyncId()) == false) {
            return false;
        }
        if (source.numDocs() != target.numDocs()) {
            throw new IllegalStateException(
                "try to recover "
                    + request.shardId()
                    + " from primary shard with sync id but number "
                    + "of docs differ: "
                    + source.numDocs()
                    + " ("
                    + request.sourceNode().getName()
                    + ", primary) vs "
                    + target.numDocs()
                    + "("
                    + request.targetNode().getName()
                    + ")"
            );
        }
        SequenceNumbers.CommitInfo sourceSeqNos = SequenceNumbers.loadSeqNoInfoFromLuceneCommit(source.commitUserData().entrySet());
        SequenceNumbers.CommitInfo targetSeqNos = SequenceNumbers.loadSeqNoInfoFromLuceneCommit(target.commitUserData().entrySet());
        if (sourceSeqNos.localCheckpoint() != targetSeqNos.localCheckpoint() || targetSeqNos.maxSeqNo() != sourceSeqNos.maxSeqNo()) {
            final String message = "try to recover "
                + request.shardId()
                + " with sync id but "
                + "seq_no stats are mismatched: ["
                + source.commitUserData()
                + "] vs ["
                + target.commitUserData()
                + "]";
            assert false : message;
            throw new IllegalStateException(message);
        }
        return true;
    }

    void prepareTargetForTranslog(int totalTranslogOps, ActionListener<TimeValue> listener) {
        StopWatch stopWatch = new StopWatch().start();
        final ActionListener<Void> wrappedListener = ActionListener.wrap(nullVal -> {
            stopWatch.stop();
            final TimeValue tookTime = stopWatch.totalTime();
            logger.trace("recovery [phase1]: remote engine start took [{}]", tookTime);
            listener.onResponse(tookTime);
        }, e -> listener.onFailure(new RecoveryEngineException(shard.shardId(), 1, "prepare target for translog failed", e)));
        // Send a request preparing the new shard's translog to receive operations. This ensures the shard engine is started and disables
        // garbage collection (not the JVM's GC!) of tombstone deletes.
        logger.trace("recovery [phase1]: prepare remote engine for translog");
        cancellableThreads.checkForCancel();
        recoveryTarget.prepareForTranslogOperations(totalTranslogOps, wrappedListener);
    }

    /**
     * Perform phase two of the recovery process.
     * <p>
     * Phase two uses a snapshot of the current translog *without* acquiring the write lock (however, the translog snapshot is
     * point-in-time view of the translog). It then sends each translog operation to the target node so it can be replayed into the new
     * shard.
     *
     * @param startingSeqNo              the sequence number to start recovery from, or {@link SequenceNumbers#UNASSIGNED_SEQ_NO} if all
     *                                   ops should be sent
     * @param endingSeqNo                the highest sequence number that should be sent
     * @param snapshot                   a snapshot of the translog
     * @param maxSeenAutoIdTimestamp     the max auto_id_timestamp of append-only requests on the primary
     * @param maxSeqNoOfUpdatesOrDeletes the max seq_no of updates or deletes on the primary after these operations were executed on it.
     * @param listener                   a listener which will be notified with the local checkpoint on the target.
     */
    void phase2(
        final long startingSeqNo,
        final long endingSeqNo,
        final Translog.Snapshot snapshot,
        final long maxSeenAutoIdTimestamp,
        final long maxSeqNoOfUpdatesOrDeletes,
        final RetentionLeases retentionLeases,
        final long mappingVersion,
        final ActionListener<SendSnapshotResult> listener
    ) throws IOException {
        if (shard.state() == IndexShardState.CLOSED) {
            throw new IndexShardClosedException(request.shardId());
        }
        logger.trace("recovery [phase2]: sending transaction log operations (from [" + startingSeqNo + "] to [" + endingSeqNo + "]");
        final StopWatch stopWatch = new StopWatch().start();
        final SubscribableListener<Void> sendListener = new SubscribableListener<>();
        final OperationBatchSender sender = new OperationBatchSender(
            startingSeqNo,
            endingSeqNo,
            snapshot,
            maxSeenAutoIdTimestamp,
            maxSeqNoOfUpdatesOrDeletes,
            retentionLeases,
            mappingVersion,
            sendListener
        );
        sendListener.addListener(listener.delegateFailureAndWrap((delegate, ignored) -> {
            final long skippedOps = sender.skippedOps.get();
            final int totalSentOps = sender.sentOps.get();
            final long targetLocalCheckpoint = sender.targetLocalCheckpoint.get();
            assert snapshot.totalOperations() == snapshot.skippedOperations() + skippedOps + totalSentOps
                : String.format(
                    Locale.ROOT,
                    "expected total [%d], overridden [%d], skipped [%d], total sent [%d]",
                    snapshot.totalOperations(),
                    snapshot.skippedOperations(),
                    skippedOps,
                    totalSentOps
                );
            stopWatch.stop();
            final TimeValue tookTime = stopWatch.totalTime();
            logger.trace("recovery [phase2]: took [{}]", tookTime);
            delegate.onResponse(new SendSnapshotResult(targetLocalCheckpoint, totalSentOps, tookTime));
        }));
        sender.start();
    }

    private record OperationChunkRequest(List<Translog.Operation> operations, boolean lastChunk)
        implements
            MultiChunkTransfer.ChunkRequest {}

    private class OperationBatchSender extends MultiChunkTransfer<Translog.Snapshot, OperationChunkRequest> {
        private final long startingSeqNo;
        private final long endingSeqNo;
        private final Translog.Snapshot snapshot;
        private final long maxSeenAutoIdTimestamp;
        private final long maxSeqNoOfUpdatesOrDeletes;
        private final RetentionLeases retentionLeases;
        private final long mappingVersion;
        private int lastBatchCount = 0; // used to estimate the count of the subsequent batch.
        private final AtomicInteger skippedOps = new AtomicInteger();
        private final AtomicInteger sentOps = new AtomicInteger();
        private final AtomicLong targetLocalCheckpoint = new AtomicLong(SequenceNumbers.NO_OPS_PERFORMED);

        OperationBatchSender(
            long startingSeqNo,
            long endingSeqNo,
            Translog.Snapshot snapshot,
            long maxSeenAutoIdTimestamp,
            long maxSeqNoOfUpdatesOrDeletes,
            RetentionLeases retentionLeases,
            long mappingVersion,
            ActionListener<Void> listener
        ) {
            super(logger, threadPool.getThreadContext(), listener, maxConcurrentOperations, List.of(snapshot));
            this.startingSeqNo = startingSeqNo;
            this.endingSeqNo = endingSeqNo;
            this.snapshot = snapshot;
            this.maxSeenAutoIdTimestamp = maxSeenAutoIdTimestamp;
            this.maxSeqNoOfUpdatesOrDeletes = maxSeqNoOfUpdatesOrDeletes;
            this.retentionLeases = retentionLeases;
            this.mappingVersion = mappingVersion;
        }

        @Override
        protected synchronized OperationChunkRequest nextChunkRequest(Translog.Snapshot snapshot) throws IOException {
            // We need to synchronized Snapshot#next() because it's called by different threads through sendBatch.
            // Even though those calls are not concurrent, Snapshot#next() uses non-synchronized state and is not multi-thread-compatible.
            assert Transports.assertNotTransportThread("[phase2]");
            cancellableThreads.checkForCancel();
            final List<Translog.Operation> ops = lastBatchCount > 0 ? new ArrayList<>(lastBatchCount) : new ArrayList<>();
            long batchSizeInBytes = 0L;
            Translog.Operation operation;
            while ((operation = snapshot.next()) != null) {
                if (shard.state() == IndexShardState.CLOSED) {
                    throw new IndexShardClosedException(request.shardId());
                }
                final long seqNo = operation.seqNo();
                if (seqNo < startingSeqNo || seqNo > endingSeqNo) {
                    skippedOps.incrementAndGet();
                    continue;
                }
                ops.add(operation);
                batchSizeInBytes += operation.estimateSize();
                sentOps.incrementAndGet();

                // check if this request is past bytes threshold, and if so, send it off
                if (batchSizeInBytes >= chunkSizeInBytes) {
                    break;
                }
            }
            lastBatchCount = ops.size();
            return new OperationChunkRequest(ops, operation == null);
        }

        @Override
        protected void executeChunkRequest(OperationChunkRequest request, ActionListener<Void> listener) {
            cancellableThreads.checkForCancel();
            recoveryTarget.indexTranslogOperations(
                request.operations,
                snapshot.totalOperations(),
                maxSeenAutoIdTimestamp,
                maxSeqNoOfUpdatesOrDeletes,
                retentionLeases,
                mappingVersion,
                listener.safeMap(newCheckpoint -> {
                    targetLocalCheckpoint.accumulateAndGet(newCheckpoint, SequenceNumbers::max);
                    return null;
                })
            );
        }

        @Override
        protected void handleError(Translog.Snapshot snapshot, Exception e) {
            throw new RecoveryEngineException(shard.shardId(), 2, "failed to send/replay operations", e);
        }

        @Override
        public void close() throws IOException {
            snapshot.close();
        }
    }

    void finalizeRecovery(long targetLocalCheckpoint, long trimAboveSeqNo, ActionListener<Void> listener) {
        if (shard.state() == IndexShardState.CLOSED) {
            throw new IndexShardClosedException(request.shardId());
        }
        cancellableThreads.checkForCancel();
        StopWatch stopWatch = new StopWatch().start();
        logger.trace("finalizing recovery");
        /*
         * Before marking the shard as in-sync we acquire an operation permit. We do this so that there is a barrier between marking a
         * shard as in-sync and relocating a shard. If we acquire the permit then no relocation handoff can complete before we are done
         * marking the shard as in-sync. If the relocation handoff holds all the permits then after the handoff completes and we acquire
         * the permit then the state of the shard will be relocated and this recovery will fail.
         */
        final SubscribableListener<Void> markInSyncStep = new SubscribableListener<>();
        runUnderPrimaryPermit(
            () -> cancellableThreads.execute(() -> shard.markAllocationIdAsInSync(request.targetAllocationId(), targetLocalCheckpoint)),
            shard,
            cancellableThreads,
            markInSyncStep
        );

        final SubscribableListener<Long> finalizeListener = new SubscribableListener<>();
        markInSyncStep.addListener(listener.delegateFailureAndWrap((l, ignored) -> {
            final long globalCheckpoint = shard.getLastKnownGlobalCheckpoint(); // this global checkpoint is persisted in finalizeRecovery
            cancellableThreads.checkForCancel();
            recoveryTarget.finalizeRecovery(globalCheckpoint, trimAboveSeqNo, finalizeListener.map(ignored2 -> globalCheckpoint));
        }));

        final SubscribableListener<Void> updateGlobalCheckpointStep = new SubscribableListener<>();
        finalizeListener.addListener(
            listener.delegateFailureAndWrap(
                (l, globalCheckpoint) -> runUnderPrimaryPermit(
                    () -> shard.updateGlobalCheckpointForShard(request.targetAllocationId(), globalCheckpoint),
                    shard,
                    cancellableThreads,
                    updateGlobalCheckpointStep
                )
            )
        );

        final SubscribableListener<Void> finalStep;
        if (request.isPrimaryRelocation()) {
            finalStep = new SubscribableListener<>();
            updateGlobalCheckpointStep.addListener(listener.delegateFailureAndWrap((l, ignored) -> {
                logger.trace("performing relocation hand-off");
                cancellableThreads.execute(
                    // this acquires all IndexShard operation permits and will thus delay new recoveries until it is done
                    () -> shard.relocated(
                        request.targetNode().getId(),
                        request.targetAllocationId(),
                        recoveryTarget::handoffPrimaryContext,
                        finalStep
                    )
                );
                /*
                 * if the recovery process fails after disabling primary mode on the source shard, both relocation source and
                 * target are failed (see {@link IndexShard#updateRoutingEntry}).
                 */
            }));
        } else {
            finalStep = updateGlobalCheckpointStep;
        }

        finalStep.addListener(listener.delegateFailureAndWrap((l, ignored) -> {
            cancellableThreads.checkForCancel();
            completeFinalizationListener(l, stopWatch);
        }));
    }

    private void completeFinalizationListener(ActionListener<Void> listener, StopWatch stopWatch) {
        stopWatch.stop();
        logger.trace("finalizing recovery took [{}]", stopWatch.totalTime());
        listener.onResponse(null);
    }

    record SendSnapshotResult(long targetLocalCheckpoint, int sentOperations, TimeValue tookTime) {}

    /**
     * Cancels the recovery and interrupts all eligible threads.
     */
    public void cancel(String reason) {
        cancellableThreads.cancel(reason);
        recoveryTarget.cancel();
    }

    @Override
    public String toString() {
        return "ShardRecoveryHandler{"
            + "shardId="
            + request.shardId()
            + ", sourceNode="
            + request.sourceNode()
            + ", targetNode="
            + request.targetNode()
            + '}';
    }

    private record FileChunk(StoreFileMetadata md, BytesReference content, long position, boolean lastChunk, Releasable onClose)
        implements
            MultiChunkTransfer.ChunkRequest,
            Releasable {

        @Override
        public void close() {
            onClose.close();
        }
    }

    void sendFiles(Store store, StoreFileMetadata[] files, IntSupplier translogOps, ActionListener<Void> listener) {
        ArrayUtil.timSort(files, Comparator.comparingLong(StoreFileMetadata::length)); // send smallest first
        // use a smaller buffer than the configured chunk size if we only have files smaller than the chunk size
        final int bufferSize = files.length == 0 ? 0 : (int) Math.min(chunkSizeInBytes, files[files.length - 1].length());
        Releasable temporaryStoreRef = acquireStore(store);
        try {
            final Releasable storeRef = temporaryStoreRef;
            final MultiChunkTransfer<StoreFileMetadata, FileChunk> multiFileSender = new MultiChunkTransfer<>(
                logger,
                threadPool.getThreadContext(),
                listener,
                maxConcurrentFileChunks,
                Arrays.asList(files)
            ) {

                final Deque<byte[]> buffers = new ConcurrentLinkedDeque<>();
                final AtomicInteger liveBufferCount = new AtomicInteger(); // only used in assertions to verify proper recycling
                IndexInput currentInput = null;
                long offset = 0;

                @Override
                protected void onNewResource(StoreFileMetadata md) throws IOException {
                    offset = 0;
                    IOUtils.close(currentInput);
                    if (md.hashEqualsContents()) {
                        // we already have the file contents on heap no need to open the file again
                        currentInput = null;
                    } else {
<<<<<<< HEAD
                        currentInput = store.directory().openInput(md.name(), IOContext.READ);
=======
                        currentInput = store.directory().openInput(md.name(), IOContext.DEFAULT);
>>>>>>> eb06cecc
                    }
                }

                @Override
                protected FileChunk nextChunkRequest(StoreFileMetadata md) throws IOException {
                    assert Transports.assertNotTransportThread("read file chunk");
                    cancellableThreads.checkForCancel();
                    if (currentInput == null) {
                        // no input => reading directly from the metadata
                        assert md.hashEqualsContents();
                        return new FileChunk(md, new BytesArray(md.hash()), 0, true, () -> {});
                    }
                    final byte[] buffer = Objects.requireNonNullElseGet(buffers.pollFirst(), () -> new byte[bufferSize]);
                    assert liveBufferCount.incrementAndGet() > 0;
                    final int toRead = Math.toIntExact(Math.min(md.length() - offset, buffer.length));
                    currentInput.readBytes(buffer, 0, toRead, false);
                    final boolean lastChunk = offset + toRead == md.length();
                    final FileChunk chunk = new FileChunk(md, new BytesArray(buffer, 0, toRead), offset, lastChunk, () -> {
                        assert liveBufferCount.decrementAndGet() >= 0;
                        buffers.addFirst(buffer);
                    });
                    offset += toRead;
                    return chunk;
                }

                @Override
                protected void executeChunkRequest(FileChunk request, ActionListener<Void> listener) {
                    cancellableThreads.checkForCancel();
                    final ReleasableBytesReference content = new ReleasableBytesReference(request.content, request);
                    recoveryTarget.writeFileChunk(
                        request.md,
                        request.position,
                        content,
                        request.lastChunk,
                        translogOps.getAsInt(),
                        ActionListener.runBefore(listener, content::close)
                    );
                }

                @Override
                protected void handleError(StoreFileMetadata md, Exception e) throws Exception {
                    handleErrorOnSendFiles(store, e, new StoreFileMetadata[] { md });
                }

                @Override
                public void close() throws IOException {
                    IOUtils.close(currentInput, storeRef);
                }

                @Override
                protected boolean assertOnSuccess() {
                    assert liveBufferCount.get() == 0 : "leaked [" + liveBufferCount + "] buffers";
                    return true;
                }
            };
            resources.add(multiFileSender);
            temporaryStoreRef = null; // now owned by multiFileSender, tracked in resources, so won't be leaked
            multiFileSender.start();
        } finally {
            Releasables.close(temporaryStoreRef);
        }
    }

    private void cleanFiles(
        Store store,
        Store.MetadataSnapshot sourceMetadata,
        IntSupplier translogOps,
        long globalCheckpoint,
        ActionListener<Void> listener
    ) {
        // Send the CLEAN_FILES request, which takes all of the files that
        // were transferred and renames them from their temporary file
        // names to the actual file names. It also writes checksums for
        // the files after they have been renamed.
        //
        // Once the files have been renamed, any other files that are not
        // related to this recovery (out of date segments, for example)
        // are deleted
        cancellableThreads.checkForCancel();
        recoveryTarget.cleanFiles(
            translogOps.getAsInt(),
            globalCheckpoint,
            sourceMetadata,
            listener.delegateResponse((l, e) -> ActionListener.completeWith(l, () -> {
                StoreFileMetadata[] mds = StreamSupport.stream(sourceMetadata.spliterator(), false).toArray(StoreFileMetadata[]::new);
                ArrayUtil.timSort(mds, Comparator.comparingLong(StoreFileMetadata::length)); // check small files first
                handleErrorOnSendFiles(store, e, mds);
                throw e;
            }))
        );
    }

    private void handleErrorOnSendFiles(Store store, Exception e, StoreFileMetadata[] mds) throws Exception {
        final IOException corruptIndexException = ExceptionsHelper.unwrapCorruption(e);
        assert Transports.assertNotTransportThread(RecoverySourceHandler.this + "[handle error on send/clean files]");
        if (corruptIndexException != null) {
            Exception localException = null;
            for (StoreFileMetadata md : mds) {
                cancellableThreads.checkForCancel();
                logger.debug("checking integrity for file {} after remove corruption exception", md);
                if (store.checkIntegrityNoException(md) == false) { // we are corrupted on the primary -- fail!
                    logger.warn("Corrupted file detected {} checksum mismatch", md);
                    if (localException == null) {
                        localException = corruptIndexException;
                    }
                    failEngine(corruptIndexException);
                }
            }
            if (localException != null) {
                throw localException;
            } else { // corruption has happened on the way to replica
                RemoteTransportException remoteException = new RemoteTransportException(
                    "File corruption occurred on recovery but checksums are ok",
                    null
                );
                remoteException.addSuppressed(e);
                logger.warn(
                    () -> format("Remote file corruption on node %s, recovering %s. local checksum OK", request.targetNode(), mds),
                    corruptIndexException
                );
                throw remoteException;
            }
        }
        throw e;
    }

    protected void failEngine(IOException cause) {
        shard.failShard("recovery", cause);
    }
}<|MERGE_RESOLUTION|>--- conflicted
+++ resolved
@@ -1376,11 +1376,7 @@
                         // we already have the file contents on heap no need to open the file again
                         currentInput = null;
                     } else {
-<<<<<<< HEAD
-                        currentInput = store.directory().openInput(md.name(), IOContext.READ);
-=======
                         currentInput = store.directory().openInput(md.name(), IOContext.DEFAULT);
->>>>>>> eb06cecc
                     }
                 }
 
