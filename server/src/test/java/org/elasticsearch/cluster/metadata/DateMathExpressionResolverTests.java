/*
 * Copyright Elasticsearch B.V. and/or licensed to Elasticsearch B.V. under one
 * or more contributor license agreements. Licensed under the "Elastic License
 * 2.0", the "GNU Affero General Public License v3.0 only", and the "Server Side
 * Public License v 1"; you may not use this file except in compliance with, at
 * your election, the "Elastic License 2.0", the "GNU Affero General Public
 * License v3.0 only", or the "Server Side Public License, v 1".
 */

package org.elasticsearch.cluster.metadata;

import org.elasticsearch.ElasticsearchParseException;
import org.elasticsearch.action.support.IndicesOptions;
import org.elasticsearch.cluster.ClusterName;
import org.elasticsearch.cluster.ClusterState;
import org.elasticsearch.cluster.metadata.IndexNameExpressionResolver.Context;
import org.elasticsearch.cluster.metadata.IndexNameExpressionResolver.DateMathExpressionResolver;
import org.elasticsearch.cluster.metadata.IndexNameExpressionResolver.ResolvedExpression;
import org.elasticsearch.indices.SystemIndices.SystemIndexAccessLevel;
import org.elasticsearch.test.ESTestCase;
import org.hamcrest.Matchers;

import java.time.Instant;
import java.time.ZoneId;
import java.time.ZoneOffset;
import java.time.ZonedDateTime;
import java.time.format.DateTimeFormatter;
import java.util.ArrayList;
<<<<<<< HEAD
=======
import java.util.Arrays;
>>>>>>> d102659d
import java.util.List;
import java.util.Locale;

import static org.elasticsearch.action.support.IndexComponentSelector.DATA;
import static org.elasticsearch.cluster.metadata.IndexNameExpressionResolver.ResolvedExpression;
import static org.hamcrest.Matchers.containsString;
import static org.hamcrest.Matchers.equalTo;

public class DateMathExpressionResolverTests extends ESTestCase {

    private final Context context = new Context(
        ClusterState.builder(new ClusterName("_name")).build(),
        IndicesOptions.strictExpand(),
        SystemIndexAccessLevel.NONE
    );

    private static ZonedDateTime dateFromMillis(long millis) {
        return ZonedDateTime.ofInstant(Instant.ofEpochMilli(millis), ZoneOffset.UTC);
    }

    private static String formatDate(String pattern, ZonedDateTime zonedDateTime) {
        DateTimeFormatter dateFormatter = DateTimeFormatter.ofPattern(pattern, Locale.ROOT);
        return dateFormatter.format(zonedDateTime);
    }

    public void testNormal() throws Exception {
        int numIndexExpressions = randomIntBetween(1, 9);
        List<ResolvedExpression> indexExpressions = new ArrayList<>(numIndexExpressions);
        for (int i = 0; i < numIndexExpressions; i++) {
<<<<<<< HEAD
            indexExpressions.add(new ResolvedExpression(randomAlphaOfLength(10), DATA));
=======
            indexExpressions.add(new ResolvedExpression(randomAlphaOfLength(10)));
>>>>>>> d102659d
        }
        List<ResolvedExpression> result = DateMathExpressionResolver.resolve(context, indexExpressions);
        assertThat(result.size(), equalTo(indexExpressions.size()));
        for (int i = 0; i < indexExpressions.size(); i++) {
            assertThat(result.get(i), equalTo(indexExpressions.get(i)));
        }
    }

    public void testExpression() throws Exception {
<<<<<<< HEAD
        List<ResolvedExpression> indexExpressions = List.of(
            new ResolvedExpression("<.marvel-{now}>", DATA),
            new ResolvedExpression("<.watch_history-{now}>", DATA),
            new ResolvedExpression("<logstash-{now}>", DATA)
        );
        List<ResolvedExpression> result = DateMathExpressionResolver.resolve(context, indexExpressions);
        assertThat(result.size(), equalTo(3));
        assertThat(
            result.get(0),
            equalTo(new ResolvedExpression(".marvel-" + formatDate("uuuu.MM.dd", dateFromMillis(context.getStartTime())), DATA))
        );
        assertThat(
            result.get(1),
            equalTo(new ResolvedExpression(".watch_history-" + formatDate("uuuu.MM.dd", dateFromMillis(context.getStartTime())), DATA))
        );
        assertThat(
            result.get(2),
            equalTo(new ResolvedExpression("logstash-" + formatDate("uuuu.MM.dd", dateFromMillis(context.getStartTime())), DATA))
        );
    }

    public void testExpressionWithWildcardAndExclusions() {
        List<ResolvedExpression> indexExpressions = List.of(
            new ResolvedExpression("<-before-inner-{now}>", DATA),
            new ResolvedExpression("-<before-outer-{now}>", DATA),
            new ResolvedExpression("<wild*card-{now}*>", DATA),
            new ResolvedExpression("<-after-inner-{now}>", DATA),
            new ResolvedExpression("-<after-outer-{now}>", DATA)
=======
        List<ResolvedExpression> indexExpressions = resolvedExpressions("<.marvel-{now}>", "<.watch_history-{now}>", "<logstash-{now}>");
        List<ResolvedExpression> result = DateMathExpressionResolver.resolve(context, indexExpressions);
        assertThat(result.size(), equalTo(3));
        assertThat(result.get(0).resource(), equalTo(".marvel-" + formatDate("uuuu.MM.dd", dateFromMillis(context.getStartTime()))));
        assertThat(result.get(1).resource(), equalTo(".watch_history-" + formatDate("uuuu.MM.dd", dateFromMillis(context.getStartTime()))));
        assertThat(result.get(2).resource(), equalTo("logstash-" + formatDate("uuuu.MM.dd", dateFromMillis(context.getStartTime()))));
    }

    public void testExpressionWithWildcardAndExclusions() {
        List<ResolvedExpression> indexExpressions = resolvedExpressions(
            "<-before-inner-{now}>",
            "-<before-outer-{now}>",
            "<wild*card-{now}*>",
            "<-after-inner-{now}>",
            "-<after-outer-{now}>"
>>>>>>> d102659d
        );
        List<ResolvedExpression> result = DateMathExpressionResolver.resolve(context, indexExpressions);
        assertThat(
            result.stream().map(ResolvedExpression::resource).toList(),
            Matchers.contains(
                equalTo(
                    new ResolvedExpression("-before-inner-" + formatDate("uuuu.MM.dd", dateFromMillis(context.getStartTime())), DATA)
                ),
                // below doesn't evaluate because it doesn't start with "<" and it is not an exclusion
                equalTo(new ResolvedExpression("-<before-outer-{now}>", DATA)),
                equalTo(
                    new ResolvedExpression("wild*card-" + formatDate("uuuu.MM.dd", dateFromMillis(context.getStartTime())) + "*", DATA)
                ),
                equalTo(new ResolvedExpression("-after-inner-" + formatDate("uuuu.MM.dd", dateFromMillis(context.getStartTime())), DATA)),
                equalTo(new ResolvedExpression("-after-outer-" + formatDate("uuuu.MM.dd", dateFromMillis(context.getStartTime())), DATA))
            )
        );
        Context noWildcardExpandContext = new Context(
            ClusterState.builder(new ClusterName("_name")).build(),
            IndicesOptions.strictSingleIndexNoExpandForbidClosed(),
            SystemIndexAccessLevel.NONE
        );
        result = DateMathExpressionResolver.resolve(noWildcardExpandContext, indexExpressions);
        assertThat(
            result.stream().map(ResolvedExpression::resource).toList(),
            Matchers.contains(
                equalTo(
                    new ResolvedExpression("-before-inner-" + formatDate("uuuu.MM.dd", dateFromMillis(context.getStartTime())), DATA)
                ),
                // doesn't evaluate because it doesn't start with "<" and there can't be exclusions without wildcard expansion
                equalTo(new ResolvedExpression("-<before-outer-{now}>", DATA)),
                equalTo(
                    new ResolvedExpression("wild*card-" + formatDate("uuuu.MM.dd", dateFromMillis(context.getStartTime())) + "*", DATA)
                ),
                equalTo(new ResolvedExpression("-after-inner-" + formatDate("uuuu.MM.dd", dateFromMillis(context.getStartTime())), DATA)),
                // doesn't evaluate because it doesn't start with "<" and there can't be exclusions without wildcard expansion
                equalTo(new ResolvedExpression("-<after-outer-{now}>", DATA))
            )
        );
    }

    public void testEmpty() throws Exception {
        List<ResolvedExpression> result = DateMathExpressionResolver.resolve(context, List.of());
        assertThat(result.size(), equalTo(0));
    }

    public void testExpression_Static() throws Exception {
<<<<<<< HEAD
        List<ResolvedExpression> result = DateMathExpressionResolver.resolve(
            context,
            List.of(new ResolvedExpression("<.marvel-test>", DATA))
        );
        assertThat(result.size(), equalTo(1));
        assertThat(result.get(0), equalTo(new ResolvedExpression(".marvel-test", DATA)));
=======
        List<ResolvedExpression> result = DateMathExpressionResolver.resolve(context, resolvedExpressions("<.marvel-test>"));
        assertThat(result.size(), equalTo(1));
        assertThat(result.get(0).resource(), equalTo(".marvel-test"));
>>>>>>> d102659d
    }

    public void testExpression_MultiParts() throws Exception {
        List<ResolvedExpression> result = DateMathExpressionResolver.resolve(
            context,
<<<<<<< HEAD
            List.of(new ResolvedExpression("<.text1-{now/d}-text2-{now/M}>", DATA))
=======
            resolvedExpressions("<.text1-{now/d}-text2-{now/M}>")
>>>>>>> d102659d
        );
        assertThat(result.size(), equalTo(1));
        assertThat(
            result.get(0).resource(),
            equalTo(
                new ResolvedExpression(".text1-"
                    + formatDate("uuuu.MM.dd", dateFromMillis(context.getStartTime()))
                    + "-text2-"
                    + formatDate("uuuu.MM.dd", dateFromMillis(context.getStartTime()).withDayOfMonth(1)), DATA)
            )
        );
    }

    public void testExpression_CustomFormat() throws Exception {
        List<ResolvedExpression> results = DateMathExpressionResolver.resolve(
            context,
<<<<<<< HEAD
            List.of(new ResolvedExpression("<.marvel-{now/d{yyyy.MM.dd}}>", DATA))
        );
        assertThat(results.size(), equalTo(1));
        assertThat(
            results.get(0),
            equalTo(new ResolvedExpression(".marvel-" + formatDate("uuuu.MM.dd", dateFromMillis(context.getStartTime())), DATA))
        );
    }

    public void testExpression_EscapeStatic() throws Exception {
        List<ResolvedExpression> result = DateMathExpressionResolver.resolve(
            context,
            List.of(new ResolvedExpression("<.mar\\{v\\}el-{now/d}>", DATA))
        );
        assertThat(result.size(), equalTo(1));
        assertThat(
            result.get(0),
            equalTo(new ResolvedExpression(".mar{v}el-" + formatDate("uuuu.MM.dd", dateFromMillis(context.getStartTime())), DATA))
        );
=======
            resolvedExpressions("<.marvel-{now/d{yyyy.MM.dd}}>")
        );
        assertThat(results.size(), equalTo(1));
        assertThat(results.get(0).resource(), equalTo(".marvel-" + formatDate("uuuu.MM.dd", dateFromMillis(context.getStartTime()))));
    }

    public void testExpression_EscapeStatic() throws Exception {
        List<ResolvedExpression> result = DateMathExpressionResolver.resolve(context, resolvedExpressions("<.mar\\{v\\}el-{now/d}>"));
        assertThat(result.size(), equalTo(1));
        assertThat(result.get(0).resource(), equalTo(".mar{v}el-" + formatDate("uuuu.MM.dd", dateFromMillis(context.getStartTime()))));
>>>>>>> d102659d
    }

    public void testExpression_EscapeDateFormat() throws Exception {
        List<ResolvedExpression> result = DateMathExpressionResolver.resolve(
            context,
<<<<<<< HEAD
            List.of(new ResolvedExpression("<.marvel-{now/d{'\\{year\\}'yyyy}}>", DATA))
        );
        assertThat(result.size(), equalTo(1));
        assertThat(
            result.get(0),
            equalTo(new ResolvedExpression(".marvel-" + formatDate("'{year}'yyyy", dateFromMillis(context.getStartTime())), DATA))
        );
=======
            resolvedExpressions("<.marvel-{now/d{'\\{year\\}'yyyy}}>")
        );
        assertThat(result.size(), equalTo(1));
        assertThat(result.get(0).resource(), equalTo(".marvel-" + formatDate("'{year}'yyyy", dateFromMillis(context.getStartTime()))));
>>>>>>> d102659d
    }

    public void testExpression_MixedArray() throws Exception {
        List<ResolvedExpression> result = DateMathExpressionResolver.resolve(
            context,
<<<<<<< HEAD
            List.of(
                new ResolvedExpression("name1", DATA),
                new ResolvedExpression("<.marvel-{now/d}>", DATA),
                new ResolvedExpression("name2", DATA),
                new ResolvedExpression("<.logstash-{now/M{uuuu.MM}}>", DATA)
            )
        );
        assertThat(result.size(), equalTo(4));
        assertThat(result.get(0), equalTo(new ResolvedExpression("name1", DATA)));
        assertThat(
            result.get(1),
            equalTo(new ResolvedExpression(".marvel-" + formatDate("uuuu.MM.dd", dateFromMillis(context.getStartTime())), DATA))
        );
        assertThat(result.get(2), equalTo(new ResolvedExpression("name2", DATA)));
        assertThat(
            result.get(3),
            equalTo(
                new ResolvedExpression(".logstash-" + formatDate("uuuu.MM", dateFromMillis(context.getStartTime()).withDayOfMonth(1)), DATA)
            )
=======
            resolvedExpressions("name1", "<.marvel-{now/d}>", "name2", "<.logstash-{now/M{uuuu.MM}}>")
        );
        assertThat(result.size(), equalTo(4));
        assertThat(result.get(0).resource(), equalTo("name1"));
        assertThat(result.get(1).resource(), equalTo(".marvel-" + formatDate("uuuu.MM.dd", dateFromMillis(context.getStartTime()))));
        assertThat(result.get(2).resource(), equalTo("name2"));
        assertThat(
            result.get(3).resource(),
            equalTo(".logstash-" + formatDate("uuuu.MM", dateFromMillis(context.getStartTime()).withDayOfMonth(1)))
>>>>>>> d102659d
        );
    }

    public void testExpression_CustomTimeZoneInIndexName() throws Exception {
        ZoneId timeZone;
        int hoursOffset;
        int minutesOffset = 0;
        if (randomBoolean()) {
            hoursOffset = randomIntBetween(-12, 14);
            timeZone = ZoneOffset.ofHours(hoursOffset);
        } else {
            hoursOffset = randomIntBetween(-11, 13);
            minutesOffset = randomIntBetween(0, 59);
            if (hoursOffset < 0) {
                minutesOffset = -minutesOffset;
            }
            timeZone = ZoneOffset.ofHoursMinutes(hoursOffset, minutesOffset);
        }
        ZonedDateTime now;
        if (hoursOffset >= 0) {
            // rounding to next day 00:00
            now = ZonedDateTime.now(ZoneOffset.UTC)
                .plusHours(hoursOffset)
                .plusMinutes(minutesOffset)
                .withHour(0)
                .withMinute(0)
                .withSecond(0);
        } else {
            // rounding to today 00:00
            now = ZonedDateTime.now(ZoneOffset.UTC).withHour(0).withMinute(0).withSecond(0);
        }
        Context context = new Context(
            this.context.getState(),
            this.context.getOptions(),
            now.toInstant().toEpochMilli(),
            SystemIndexAccessLevel.NONE,
            name -> false,
            name -> false
        );
        List<ResolvedExpression> results = DateMathExpressionResolver.resolve(
            context,
<<<<<<< HEAD
            List.of(new ResolvedExpression("<.marvel-{now/d{yyyy.MM.dd|" + timeZone.getId() + "}}>", DATA))
        );
        assertThat(results.size(), equalTo(1));
        logger.info("timezone: [{}], now [{}], name: [{}]", timeZone, now, results.get(0));
        assertThat(
            results.get(0),
            equalTo(new ResolvedExpression(".marvel-" + formatDate("uuuu.MM.dd", now.withZoneSameInstant(timeZone)), DATA))
        );
=======
            resolvedExpressions("<.marvel-{now/d{yyyy.MM.dd|" + timeZone.getId() + "}}>")
        );
        assertThat(results.size(), equalTo(1));
        logger.info("timezone: [{}], now [{}], name: [{}]", timeZone, now, results.get(0));
        assertThat(results.get(0).resource(), equalTo(".marvel-" + formatDate("uuuu.MM.dd", now.withZoneSameInstant(timeZone))));
>>>>>>> d102659d
    }

    public void testExpressionInvalidUnescaped() throws Exception {
        Exception e = expectThrows(
            ElasticsearchParseException.class,
<<<<<<< HEAD
            () -> DateMathExpressionResolver.resolve(context, List.of(new ResolvedExpression("<.mar}vel-{now/d}>", DATA)))
=======
            () -> DateMathExpressionResolver.resolve(context, resolvedExpressions("<.mar}vel-{now/d}>"))
>>>>>>> d102659d
        );
        assertThat(e.getMessage(), containsString("invalid dynamic name expression"));
        assertThat(e.getMessage(), containsString("invalid character at position ["));
    }

    public void testExpressionInvalidDateMathFormat() throws Exception {
        Exception e = expectThrows(
            ElasticsearchParseException.class,
<<<<<<< HEAD
            () -> DateMathExpressionResolver.resolve(context, List.of(new ResolvedExpression("<.marvel-{now/d{}>", DATA)))
=======
            () -> DateMathExpressionResolver.resolve(context, resolvedExpressions("<.marvel-{now/d{}>"))
>>>>>>> d102659d
        );
        assertThat(e.getMessage(), containsString("invalid dynamic name expression"));
        assertThat(e.getMessage(), containsString("date math placeholder is open ended"));
    }

    public void testExpressionInvalidEmptyDateMathFormat() throws Exception {
        Exception e = expectThrows(
            ElasticsearchParseException.class,
<<<<<<< HEAD
            () -> DateMathExpressionResolver.resolve(context, List.of(new ResolvedExpression("<.marvel-{now/d{}}>", DATA)))
=======
            () -> DateMathExpressionResolver.resolve(context, resolvedExpressions("<.marvel-{now/d{}}>"))
>>>>>>> d102659d
        );
        assertThat(e.getMessage(), containsString("invalid dynamic name expression"));
        assertThat(e.getMessage(), containsString("missing date format"));
    }

    public void testExpressionInvalidOpenEnded() throws Exception {
        Exception e = expectThrows(
            ElasticsearchParseException.class,
<<<<<<< HEAD
            () -> DateMathExpressionResolver.resolve(context, List.of(new ResolvedExpression("<.marvel-{now/d>", DATA)))
=======
            () -> DateMathExpressionResolver.resolve(context, resolvedExpressions("<.marvel-{now/d>"))
>>>>>>> d102659d
        );
        assertThat(e.getMessage(), containsString("invalid dynamic name expression"));
        assertThat(e.getMessage(), containsString("date math placeholder is open ended"));
    }

    private List<ResolvedExpression> resolvedExpressions(String... expressions) {
        return Arrays.stream(expressions).map(ResolvedExpression::new).toList();
    }
}<|MERGE_RESOLUTION|>--- conflicted
+++ resolved
@@ -26,10 +26,7 @@
 import java.time.ZonedDateTime;
 import java.time.format.DateTimeFormatter;
 import java.util.ArrayList;
-<<<<<<< HEAD
-=======
 import java.util.Arrays;
->>>>>>> d102659d
 import java.util.List;
 import java.util.Locale;
 
@@ -59,11 +56,7 @@
         int numIndexExpressions = randomIntBetween(1, 9);
         List<ResolvedExpression> indexExpressions = new ArrayList<>(numIndexExpressions);
         for (int i = 0; i < numIndexExpressions; i++) {
-<<<<<<< HEAD
             indexExpressions.add(new ResolvedExpression(randomAlphaOfLength(10), DATA));
-=======
-            indexExpressions.add(new ResolvedExpression(randomAlphaOfLength(10)));
->>>>>>> d102659d
         }
         List<ResolvedExpression> result = DateMathExpressionResolver.resolve(context, indexExpressions);
         assertThat(result.size(), equalTo(indexExpressions.size()));
@@ -73,42 +66,21 @@
     }
 
     public void testExpression() throws Exception {
-<<<<<<< HEAD
-        List<ResolvedExpression> indexExpressions = List.of(
-            new ResolvedExpression("<.marvel-{now}>", DATA),
-            new ResolvedExpression("<.watch_history-{now}>", DATA),
-            new ResolvedExpression("<logstash-{now}>", DATA)
-        );
-        List<ResolvedExpression> result = DateMathExpressionResolver.resolve(context, indexExpressions);
-        assertThat(result.size(), equalTo(3));
-        assertThat(
-            result.get(0),
-            equalTo(new ResolvedExpression(".marvel-" + formatDate("uuuu.MM.dd", dateFromMillis(context.getStartTime())), DATA))
-        );
-        assertThat(
-            result.get(1),
-            equalTo(new ResolvedExpression(".watch_history-" + formatDate("uuuu.MM.dd", dateFromMillis(context.getStartTime())), DATA))
-        );
-        assertThat(
-            result.get(2),
-            equalTo(new ResolvedExpression("logstash-" + formatDate("uuuu.MM.dd", dateFromMillis(context.getStartTime())), DATA))
-        );
-    }
-
-    public void testExpressionWithWildcardAndExclusions() {
-        List<ResolvedExpression> indexExpressions = List.of(
-            new ResolvedExpression("<-before-inner-{now}>", DATA),
-            new ResolvedExpression("-<before-outer-{now}>", DATA),
-            new ResolvedExpression("<wild*card-{now}*>", DATA),
-            new ResolvedExpression("<-after-inner-{now}>", DATA),
-            new ResolvedExpression("-<after-outer-{now}>", DATA)
-=======
         List<ResolvedExpression> indexExpressions = resolvedExpressions("<.marvel-{now}>", "<.watch_history-{now}>", "<logstash-{now}>");
         List<ResolvedExpression> result = DateMathExpressionResolver.resolve(context, indexExpressions);
         assertThat(result.size(), equalTo(3));
-        assertThat(result.get(0).resource(), equalTo(".marvel-" + formatDate("uuuu.MM.dd", dateFromMillis(context.getStartTime()))));
-        assertThat(result.get(1).resource(), equalTo(".watch_history-" + formatDate("uuuu.MM.dd", dateFromMillis(context.getStartTime()))));
-        assertThat(result.get(2).resource(), equalTo("logstash-" + formatDate("uuuu.MM.dd", dateFromMillis(context.getStartTime()))));
+        assertThat(
+            result.get(0),
+            equalTo(new ResolvedExpression(".marvel-" + formatDate("uuuu.MM.dd", dateFromMillis(context.getStartTime())), DATA))
+        );
+        assertThat(
+            result.get(1),
+            equalTo(new ResolvedExpression(".watch_history-" + formatDate("uuuu.MM.dd", dateFromMillis(context.getStartTime())), DATA))
+        );
+        assertThat(
+            result.get(2),
+            equalTo(new ResolvedExpression("logstash-" + formatDate("uuuu.MM.dd", dateFromMillis(context.getStartTime())), DATA))
+        );
     }
 
     public void testExpressionWithWildcardAndExclusions() {
@@ -118,15 +90,12 @@
             "<wild*card-{now}*>",
             "<-after-inner-{now}>",
             "-<after-outer-{now}>"
->>>>>>> d102659d
         );
         List<ResolvedExpression> result = DateMathExpressionResolver.resolve(context, indexExpressions);
         assertThat(
-            result.stream().map(ResolvedExpression::resource).toList(),
+            result,
             Matchers.contains(
-                equalTo(
-                    new ResolvedExpression("-before-inner-" + formatDate("uuuu.MM.dd", dateFromMillis(context.getStartTime())), DATA)
-                ),
+                equalTo(new ResolvedExpression("-before-inner-" + formatDate("uuuu.MM.dd", dateFromMillis(context.getStartTime())), DATA)),
                 // below doesn't evaluate because it doesn't start with "<" and it is not an exclusion
                 equalTo(new ResolvedExpression("-<before-outer-{now}>", DATA)),
                 equalTo(
@@ -143,11 +112,9 @@
         );
         result = DateMathExpressionResolver.resolve(noWildcardExpandContext, indexExpressions);
         assertThat(
-            result.stream().map(ResolvedExpression::resource).toList(),
+            result,
             Matchers.contains(
-                equalTo(
-                    new ResolvedExpression("-before-inner-" + formatDate("uuuu.MM.dd", dateFromMillis(context.getStartTime())), DATA)
-                ),
+                equalTo(new ResolvedExpression("-before-inner-" + formatDate("uuuu.MM.dd", dateFromMillis(context.getStartTime())), DATA)),
                 // doesn't evaluate because it doesn't start with "<" and there can't be exclusions without wildcard expansion
                 equalTo(new ResolvedExpression("-<before-outer-{now}>", DATA)),
                 equalTo(
@@ -166,37 +133,27 @@
     }
 
     public void testExpression_Static() throws Exception {
-<<<<<<< HEAD
-        List<ResolvedExpression> result = DateMathExpressionResolver.resolve(
-            context,
-            List.of(new ResolvedExpression("<.marvel-test>", DATA))
-        );
+        List<ResolvedExpression> result = DateMathExpressionResolver.resolve(context, resolvedExpressions("<.marvel-test>"));
         assertThat(result.size(), equalTo(1));
         assertThat(result.get(0), equalTo(new ResolvedExpression(".marvel-test", DATA)));
-=======
-        List<ResolvedExpression> result = DateMathExpressionResolver.resolve(context, resolvedExpressions("<.marvel-test>"));
-        assertThat(result.size(), equalTo(1));
-        assertThat(result.get(0).resource(), equalTo(".marvel-test"));
->>>>>>> d102659d
     }
 
     public void testExpression_MultiParts() throws Exception {
         List<ResolvedExpression> result = DateMathExpressionResolver.resolve(
             context,
-<<<<<<< HEAD
-            List.of(new ResolvedExpression("<.text1-{now/d}-text2-{now/M}>", DATA))
-=======
             resolvedExpressions("<.text1-{now/d}-text2-{now/M}>")
->>>>>>> d102659d
-        );
-        assertThat(result.size(), equalTo(1));
-        assertThat(
-            result.get(0).resource(),
+        );
+        assertThat(result.size(), equalTo(1));
+        assertThat(
+            result.get(0),
             equalTo(
-                new ResolvedExpression(".text1-"
-                    + formatDate("uuuu.MM.dd", dateFromMillis(context.getStartTime()))
-                    + "-text2-"
-                    + formatDate("uuuu.MM.dd", dateFromMillis(context.getStartTime()).withDayOfMonth(1)), DATA)
+                new ResolvedExpression(
+                    ".text1-"
+                        + formatDate("uuuu.MM.dd", dateFromMillis(context.getStartTime()))
+                        + "-text2-"
+                        + formatDate("uuuu.MM.dd", dateFromMillis(context.getStartTime()).withDayOfMonth(1)),
+                    DATA
+                )
             )
         );
     }
@@ -204,8 +161,7 @@
     public void testExpression_CustomFormat() throws Exception {
         List<ResolvedExpression> results = DateMathExpressionResolver.resolve(
             context,
-<<<<<<< HEAD
-            List.of(new ResolvedExpression("<.marvel-{now/d{yyyy.MM.dd}}>", DATA))
+            resolvedExpressions("<.marvel-{now/d{yyyy.MM.dd}}>")
         );
         assertThat(results.size(), equalTo(1));
         assertThat(
@@ -215,58 +171,30 @@
     }
 
     public void testExpression_EscapeStatic() throws Exception {
-        List<ResolvedExpression> result = DateMathExpressionResolver.resolve(
-            context,
-            List.of(new ResolvedExpression("<.mar\\{v\\}el-{now/d}>", DATA))
-        );
+        List<ResolvedExpression> result = DateMathExpressionResolver.resolve(context, resolvedExpressions("<.mar\\{v\\}el-{now/d}>"));
         assertThat(result.size(), equalTo(1));
         assertThat(
             result.get(0),
             equalTo(new ResolvedExpression(".mar{v}el-" + formatDate("uuuu.MM.dd", dateFromMillis(context.getStartTime())), DATA))
         );
-=======
-            resolvedExpressions("<.marvel-{now/d{yyyy.MM.dd}}>")
-        );
-        assertThat(results.size(), equalTo(1));
-        assertThat(results.get(0).resource(), equalTo(".marvel-" + formatDate("uuuu.MM.dd", dateFromMillis(context.getStartTime()))));
-    }
-
-    public void testExpression_EscapeStatic() throws Exception {
-        List<ResolvedExpression> result = DateMathExpressionResolver.resolve(context, resolvedExpressions("<.mar\\{v\\}el-{now/d}>"));
-        assertThat(result.size(), equalTo(1));
-        assertThat(result.get(0).resource(), equalTo(".mar{v}el-" + formatDate("uuuu.MM.dd", dateFromMillis(context.getStartTime()))));
->>>>>>> d102659d
     }
 
     public void testExpression_EscapeDateFormat() throws Exception {
         List<ResolvedExpression> result = DateMathExpressionResolver.resolve(
             context,
-<<<<<<< HEAD
-            List.of(new ResolvedExpression("<.marvel-{now/d{'\\{year\\}'yyyy}}>", DATA))
+            resolvedExpressions("<.marvel-{now/d{'\\{year\\}'yyyy}}>")
         );
         assertThat(result.size(), equalTo(1));
         assertThat(
             result.get(0),
             equalTo(new ResolvedExpression(".marvel-" + formatDate("'{year}'yyyy", dateFromMillis(context.getStartTime())), DATA))
         );
-=======
-            resolvedExpressions("<.marvel-{now/d{'\\{year\\}'yyyy}}>")
-        );
-        assertThat(result.size(), equalTo(1));
-        assertThat(result.get(0).resource(), equalTo(".marvel-" + formatDate("'{year}'yyyy", dateFromMillis(context.getStartTime()))));
->>>>>>> d102659d
     }
 
     public void testExpression_MixedArray() throws Exception {
         List<ResolvedExpression> result = DateMathExpressionResolver.resolve(
             context,
-<<<<<<< HEAD
-            List.of(
-                new ResolvedExpression("name1", DATA),
-                new ResolvedExpression("<.marvel-{now/d}>", DATA),
-                new ResolvedExpression("name2", DATA),
-                new ResolvedExpression("<.logstash-{now/M{uuuu.MM}}>", DATA)
-            )
+            resolvedExpressions("name1", "<.marvel-{now/d}>", "name2", "<.logstash-{now/M{uuuu.MM}}>")
         );
         assertThat(result.size(), equalTo(4));
         assertThat(result.get(0), equalTo(new ResolvedExpression("name1", DATA)));
@@ -280,17 +208,6 @@
             equalTo(
                 new ResolvedExpression(".logstash-" + formatDate("uuuu.MM", dateFromMillis(context.getStartTime()).withDayOfMonth(1)), DATA)
             )
-=======
-            resolvedExpressions("name1", "<.marvel-{now/d}>", "name2", "<.logstash-{now/M{uuuu.MM}}>")
-        );
-        assertThat(result.size(), equalTo(4));
-        assertThat(result.get(0).resource(), equalTo("name1"));
-        assertThat(result.get(1).resource(), equalTo(".marvel-" + formatDate("uuuu.MM.dd", dateFromMillis(context.getStartTime()))));
-        assertThat(result.get(2).resource(), equalTo("name2"));
-        assertThat(
-            result.get(3).resource(),
-            equalTo(".logstash-" + formatDate("uuuu.MM", dateFromMillis(context.getStartTime()).withDayOfMonth(1)))
->>>>>>> d102659d
         );
     }
 
@@ -332,32 +249,17 @@
         );
         List<ResolvedExpression> results = DateMathExpressionResolver.resolve(
             context,
-<<<<<<< HEAD
-            List.of(new ResolvedExpression("<.marvel-{now/d{yyyy.MM.dd|" + timeZone.getId() + "}}>", DATA))
-        );
-        assertThat(results.size(), equalTo(1));
-        logger.info("timezone: [{}], now [{}], name: [{}]", timeZone, now, results.get(0));
-        assertThat(
-            results.get(0),
-            equalTo(new ResolvedExpression(".marvel-" + formatDate("uuuu.MM.dd", now.withZoneSameInstant(timeZone)), DATA))
-        );
-=======
             resolvedExpressions("<.marvel-{now/d{yyyy.MM.dd|" + timeZone.getId() + "}}>")
         );
         assertThat(results.size(), equalTo(1));
         logger.info("timezone: [{}], now [{}], name: [{}]", timeZone, now, results.get(0));
         assertThat(results.get(0).resource(), equalTo(".marvel-" + formatDate("uuuu.MM.dd", now.withZoneSameInstant(timeZone))));
->>>>>>> d102659d
     }
 
     public void testExpressionInvalidUnescaped() throws Exception {
         Exception e = expectThrows(
             ElasticsearchParseException.class,
-<<<<<<< HEAD
-            () -> DateMathExpressionResolver.resolve(context, List.of(new ResolvedExpression("<.mar}vel-{now/d}>", DATA)))
-=======
             () -> DateMathExpressionResolver.resolve(context, resolvedExpressions("<.mar}vel-{now/d}>"))
->>>>>>> d102659d
         );
         assertThat(e.getMessage(), containsString("invalid dynamic name expression"));
         assertThat(e.getMessage(), containsString("invalid character at position ["));
@@ -366,11 +268,7 @@
     public void testExpressionInvalidDateMathFormat() throws Exception {
         Exception e = expectThrows(
             ElasticsearchParseException.class,
-<<<<<<< HEAD
-            () -> DateMathExpressionResolver.resolve(context, List.of(new ResolvedExpression("<.marvel-{now/d{}>", DATA)))
-=======
             () -> DateMathExpressionResolver.resolve(context, resolvedExpressions("<.marvel-{now/d{}>"))
->>>>>>> d102659d
         );
         assertThat(e.getMessage(), containsString("invalid dynamic name expression"));
         assertThat(e.getMessage(), containsString("date math placeholder is open ended"));
@@ -379,11 +277,7 @@
     public void testExpressionInvalidEmptyDateMathFormat() throws Exception {
         Exception e = expectThrows(
             ElasticsearchParseException.class,
-<<<<<<< HEAD
-            () -> DateMathExpressionResolver.resolve(context, List.of(new ResolvedExpression("<.marvel-{now/d{}}>", DATA)))
-=======
             () -> DateMathExpressionResolver.resolve(context, resolvedExpressions("<.marvel-{now/d{}}>"))
->>>>>>> d102659d
         );
         assertThat(e.getMessage(), containsString("invalid dynamic name expression"));
         assertThat(e.getMessage(), containsString("missing date format"));
@@ -392,11 +286,7 @@
     public void testExpressionInvalidOpenEnded() throws Exception {
         Exception e = expectThrows(
             ElasticsearchParseException.class,
-<<<<<<< HEAD
-            () -> DateMathExpressionResolver.resolve(context, List.of(new ResolvedExpression("<.marvel-{now/d>", DATA)))
-=======
             () -> DateMathExpressionResolver.resolve(context, resolvedExpressions("<.marvel-{now/d>"))
->>>>>>> d102659d
         );
         assertThat(e.getMessage(), containsString("invalid dynamic name expression"));
         assertThat(e.getMessage(), containsString("date math placeholder is open ended"));
