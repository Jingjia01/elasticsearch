--- conflicted
+++ resolved
@@ -333,15 +333,10 @@
         if (allocation.routingNodesChanged() == false) {
             return state;
         }
-<<<<<<< HEAD
-        final RoutingTable newRoutingTable = RoutingTable.of(allocation.routingNodes());
-=======
 
         assertThat(state.metadata().projects(), aMapWithSize(1));
-        final ProjectId projectId = state.metadata().getProject().id();
 
         final GlobalRoutingTable newRoutingTable = state.globalRoutingTable().rebuild(allocation.routingNodes());
->>>>>>> f3d83d2d
         final Metadata newMetadata = allocation.updateMetadataWithRoutingChanges(newRoutingTable);
         assert newRoutingTable.validate(newMetadata);
 
