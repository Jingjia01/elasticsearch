--- conflicted
+++ resolved
@@ -680,51 +680,27 @@
             );
         ClusterState state = ClusterState.builder(new ClusterName("_name")).metadata(mdBuilder).build();
         {
-<<<<<<< HEAD
-            AliasFilter result = indicesService.buildAliasFilter(state, "test-0", Set.of(new ResolvedExpression("test-alias-0")));
-=======
             AliasFilter result = indicesService.buildAliasFilter(state, "test-0", resolvedExpressions("test-alias-0"));
->>>>>>> d102659d
             assertThat(result.getAliases(), arrayContainingInAnyOrder("test-alias-0"));
             assertThat(result.getQueryBuilder(), equalTo(QueryBuilders.termQuery("foo", "bar")));
         }
         {
-<<<<<<< HEAD
-            AliasFilter result = indicesService.buildAliasFilter(state, "test-1", Set.of(new ResolvedExpression("test-alias-0")));
-=======
             AliasFilter result = indicesService.buildAliasFilter(state, "test-1", resolvedExpressions("test-alias-0"));
->>>>>>> d102659d
             assertThat(result.getAliases(), arrayContainingInAnyOrder("test-alias-0"));
             assertThat(result.getQueryBuilder(), equalTo(QueryBuilders.termQuery("foo", "bar")));
         }
         {
-<<<<<<< HEAD
-            AliasFilter result = indicesService.buildAliasFilter(state, "test-0", Set.of(new ResolvedExpression("test-alias-1")));
-=======
             AliasFilter result = indicesService.buildAliasFilter(state, "test-0", resolvedExpressions("test-alias-1"));
->>>>>>> d102659d
             assertThat(result.getAliases(), arrayContainingInAnyOrder("test-alias-1"));
             assertThat(result.getQueryBuilder(), equalTo(QueryBuilders.termQuery("foo", "baz")));
         }
         {
-<<<<<<< HEAD
-            AliasFilter result = indicesService.buildAliasFilter(state, "test-1", Set.of(new ResolvedExpression("test-alias-1")));
-=======
             AliasFilter result = indicesService.buildAliasFilter(state, "test-1", resolvedExpressions("test-alias-1"));
->>>>>>> d102659d
             assertThat(result.getAliases(), arrayContainingInAnyOrder("test-alias-1"));
             assertThat(result.getQueryBuilder(), equalTo(QueryBuilders.termQuery("foo", "bax")));
         }
         {
-<<<<<<< HEAD
-            AliasFilter result = indicesService.buildAliasFilter(
-                state,
-                "test-0",
-                Set.of(new ResolvedExpression("test-alias-0"), new ResolvedExpression("test-alias-1"))
-            );
-=======
             AliasFilter result = indicesService.buildAliasFilter(state, "test-0", resolvedExpressions("test-alias-0", "test-alias-1"));
->>>>>>> d102659d
             assertThat(result.getAliases(), arrayContainingInAnyOrder("test-alias-0", "test-alias-1"));
             BoolQueryBuilder filter = (BoolQueryBuilder) result.getQueryBuilder();
             assertThat(filter.filter(), empty());
@@ -733,15 +709,7 @@
             assertThat(filter.should(), containsInAnyOrder(QueryBuilders.termQuery("foo", "baz"), QueryBuilders.termQuery("foo", "bar")));
         }
         {
-<<<<<<< HEAD
-            AliasFilter result = indicesService.buildAliasFilter(
-                state,
-                "test-1",
-                Set.of(new ResolvedExpression("test-alias-0"), new ResolvedExpression("test-alias-1"))
-            );
-=======
             AliasFilter result = indicesService.buildAliasFilter(state, "test-1", resolvedExpressions("test-alias-0", "test-alias-1"));
->>>>>>> d102659d
             assertThat(result.getAliases(), arrayContainingInAnyOrder("test-alias-0", "test-alias-1"));
             BoolQueryBuilder filter = (BoolQueryBuilder) result.getQueryBuilder();
             assertThat(filter.filter(), empty());
@@ -753,15 +721,7 @@
             AliasFilter result = indicesService.buildAliasFilter(
                 state,
                 "test-0",
-<<<<<<< HEAD
-                Set.of(
-                    new ResolvedExpression("test-alias-0"),
-                    new ResolvedExpression("test-alias-1"),
-                    new ResolvedExpression("test-alias-non-filtering")
-                )
-=======
                 resolvedExpressions("test-alias-0", "test-alias-1", "test-alias-non-filtering")
->>>>>>> d102659d
             );
             assertThat(result.getAliases(), emptyArray());
             assertThat(result.getQueryBuilder(), nullValue());
@@ -770,15 +730,7 @@
             AliasFilter result = indicesService.buildAliasFilter(
                 state,
                 "test-1",
-<<<<<<< HEAD
-                Set.of(
-                    new ResolvedExpression("test-alias-0"),
-                    new ResolvedExpression("test-alias-1"),
-                    new ResolvedExpression("test-alias-non-filtering")
-                )
-=======
                 resolvedExpressions("test-alias-0", "test-alias-1", "test-alias-non-filtering")
->>>>>>> d102659d
             );
             assertThat(result.getAliases(), emptyArray());
             assertThat(result.getQueryBuilder(), nullValue());
@@ -805,35 +757,19 @@
         ClusterState state = ClusterState.builder(new ClusterName("_name")).metadata(mdBuilder).build();
         {
             String index = backingIndex1.getIndex().getName();
-<<<<<<< HEAD
-            AliasFilter result = indicesService.buildAliasFilter(state, index, Set.of(new ResolvedExpression("logs_foo")));
-=======
             AliasFilter result = indicesService.buildAliasFilter(state, index, resolvedExpressions("logs_foo"));
->>>>>>> d102659d
             assertThat(result.getAliases(), arrayContainingInAnyOrder("logs_foo"));
             assertThat(result.getQueryBuilder(), equalTo(QueryBuilders.termQuery("foo", "bar")));
         }
         {
             String index = backingIndex2.getIndex().getName();
-<<<<<<< HEAD
-            AliasFilter result = indicesService.buildAliasFilter(state, index, Set.of(new ResolvedExpression("logs_foo")));
-=======
             AliasFilter result = indicesService.buildAliasFilter(state, index, resolvedExpressions("logs_foo"));
->>>>>>> d102659d
             assertThat(result.getAliases(), arrayContainingInAnyOrder("logs_foo"));
             assertThat(result.getQueryBuilder(), equalTo(QueryBuilders.termQuery("foo", "baz")));
         }
         {
             String index = backingIndex1.getIndex().getName();
-<<<<<<< HEAD
-            AliasFilter result = indicesService.buildAliasFilter(
-                state,
-                index,
-                Set.of(new ResolvedExpression("logs_foo"), new ResolvedExpression("logs"))
-            );
-=======
             AliasFilter result = indicesService.buildAliasFilter(state, index, resolvedExpressions("logs_foo", "logs"));
->>>>>>> d102659d
             assertThat(result.getAliases(), arrayContainingInAnyOrder("logs_foo", "logs"));
             BoolQueryBuilder filter = (BoolQueryBuilder) result.getQueryBuilder();
             assertThat(filter.filter(), empty());
@@ -843,15 +779,7 @@
         }
         {
             String index = backingIndex2.getIndex().getName();
-<<<<<<< HEAD
-            AliasFilter result = indicesService.buildAliasFilter(
-                state,
-                index,
-                Set.of(new ResolvedExpression("logs_foo"), new ResolvedExpression("logs"))
-            );
-=======
             AliasFilter result = indicesService.buildAliasFilter(state, index, resolvedExpressions("logs_foo", "logs"));
->>>>>>> d102659d
             assertThat(result.getAliases(), arrayContainingInAnyOrder("logs_foo", "logs"));
             BoolQueryBuilder filter = (BoolQueryBuilder) result.getQueryBuilder();
             assertThat(filter.filter(), empty());
@@ -862,29 +790,13 @@
         {
             // querying an unfiltered and a filtered alias for the same data stream should drop the filters
             String index = backingIndex1.getIndex().getName();
-<<<<<<< HEAD
-            AliasFilter result = indicesService.buildAliasFilter(
-                state,
-                index,
-                Set.of(new ResolvedExpression("logs_foo"), new ResolvedExpression("logs"), new ResolvedExpression("logs_bar"))
-            );
-=======
             AliasFilter result = indicesService.buildAliasFilter(state, index, resolvedExpressions("logs_foo", "logs", "logs_bar"));
->>>>>>> d102659d
             assertThat(result, is(AliasFilter.EMPTY));
         }
         {
             // similarly, querying the data stream name and a filtered alias should drop the filter
             String index = backingIndex1.getIndex().getName();
-<<<<<<< HEAD
-            AliasFilter result = indicesService.buildAliasFilter(
-                state,
-                index,
-                Set.of(new ResolvedExpression("logs"), new ResolvedExpression(dataStreamName1))
-            );
-=======
             AliasFilter result = indicesService.buildAliasFilter(state, index, resolvedExpressions("logs", dataStreamName1));
->>>>>>> d102659d
             assertThat(result, is(AliasFilter.EMPTY));
         }
     }
