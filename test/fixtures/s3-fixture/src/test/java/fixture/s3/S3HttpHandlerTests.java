--- conflicted
+++ resolved
@@ -61,10 +61,7 @@
             queryParts.add("delimiter=" + delimiter);
         }
         if (randomBoolean()) {
-<<<<<<< HEAD
-=======
             // test both ListObjects and ListObjectsV2 - they only differ in terms of pagination but S3HttpHandler doesn't do that
->>>>>>> 88996bc0
             queryParts.add("list-type=2");
         }
         Randomness.shuffle(queryParts);
