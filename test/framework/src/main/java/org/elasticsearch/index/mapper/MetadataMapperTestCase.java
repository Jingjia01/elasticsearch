/*
 * Copyright Elasticsearch B.V. and/or licensed to Elasticsearch B.V. under one
 * or more contributor license agreements. Licensed under the Elastic License
 * 2.0 and the Server Side Public License, v 1; you may not use this file except
 * in compliance with, at your election, the Elastic License 2.0 or the Server
 * Side Public License, v 1.
 */

package org.elasticsearch.index.mapper;

import org.elasticsearch.common.compress.CompressedXContent;
import org.elasticsearch.core.CheckedConsumer;
import org.elasticsearch.core.UpdateForV9;
import org.elasticsearch.index.IndexVersion;
import org.elasticsearch.index.IndexVersions;
import org.elasticsearch.index.mapper.MapperService.MergeReason;
import org.elasticsearch.test.index.IndexVersionUtils;
import org.elasticsearch.xcontent.XContentBuilder;

import java.io.IOException;
import java.util.ArrayList;
import java.util.HashMap;
import java.util.List;
import java.util.Map;
import java.util.function.Consumer;

import static org.hamcrest.Matchers.anyOf;
import static org.hamcrest.Matchers.containsString;

public abstract class MetadataMapperTestCase extends MapperServiceTestCase {

    protected abstract String fieldName();

    protected abstract boolean isConfigurable();

    protected boolean isSupportedOn(IndexVersion version) {
        return true;
    }

    protected abstract void registerParameters(ParameterChecker checker) throws IOException;

    private record ConflictCheck(XContentBuilder init, XContentBuilder update) {}

    private record UpdateCheck(XContentBuilder init, XContentBuilder update, Consumer<DocumentMapper> check) {}

    public class ParameterChecker {

        Map<String, ConflictCheck> conflictChecks = new HashMap<>();
        List<UpdateCheck> updateChecks = new ArrayList<>();

        /**
         * Register a check that a parameter update will cause a conflict, using the minimal mapping as a base
         *
         * @param param  the parameter name, expected to appear in the error message
         * @param update a field builder applied on top of the minimal mapping
         */
        public void registerConflictCheck(String param, CheckedConsumer<XContentBuilder, IOException> update) throws IOException {
            conflictChecks.put(param, new ConflictCheck(topMapping(b -> b.startObject(fieldName()).endObject()), topMapping(b -> {
                b.startObject(fieldName());
                update.accept(b);
                b.endObject();
            })));
        }

        /**
         * Register a check that a parameter update will cause a conflict
         *
         * @param param  the parameter name, expected to appear in the error message
         * @param init   the initial mapping
         * @param update the updated mapping
         */
        public void registerConflictCheck(String param, XContentBuilder init, XContentBuilder update) {
            conflictChecks.put(param, new ConflictCheck(init, update));
        }

        public void registerUpdateCheck(XContentBuilder init, XContentBuilder update, Consumer<DocumentMapper> check) {
            updateChecks.add(new UpdateCheck(init, update, check));
        }
    }

    public final void testUpdates() throws IOException {
        assumeTrue("Metadata field " + fieldName() + " isn't configurable", isConfigurable());
        ParameterChecker checker = new ParameterChecker();
        registerParameters(checker);
        for (String param : checker.conflictChecks.keySet()) {
            MapperService mapperService = createMapperService(checker.conflictChecks.get(param).init);
            // merging the same change is fine
            merge(mapperService, checker.conflictChecks.get(param).init);
            // merging the conflicting update should throw an exception
            Exception e = expectThrows(
                IllegalArgumentException.class,
                "No conflict when updating parameter [" + param + "]",
                () -> merge(mapperService, checker.conflictChecks.get(param).update)
            );
            assertThat(
                e.getMessage(),
                anyOf(containsString("Cannot update parameter [" + param + "]"), containsString("different [" + param + "]"))
            );
        }
        for (UpdateCheck updateCheck : checker.updateChecks) {
            MapperService mapperService = createMapperService(updateCheck.init);
            // merging is fine
            merge(mapperService, updateCheck.update);
            // run the update assertion
            updateCheck.check.accept(mapperService.documentMapper());
        }
    }

    public final void testUnsupportedParametersAreRejected() throws IOException {
        assumeTrue("Metadata field " + fieldName() + " isn't configurable", isConfigurable());
        IndexVersion version = IndexVersionUtils.randomCompatibleVersion(random());
        assumeTrue("Metadata field " + fieldName() + " is not supported on version " + version, isSupportedOn(version));
        MapperService mapperService = createMapperService(version, mapping(xContentBuilder -> {}));
        String mappingAsString = "{\n"
            + "    \"_doc\" : {\n"
            + "      \""
            + fieldName()
            + "\" : {\n"
            + "        \"anything\" : \"anything\"\n"
            + "      }\n"
            + "    }\n"
            + "}";
        MapperParsingException exception = expectThrows(
            MapperParsingException.class,
            () -> mapperService.parseMapping("_doc", MergeReason.MAPPING_UPDATE, new CompressedXContent(mappingAsString))
        );
        assertEquals(
            "Failed to parse mapping: unknown parameter [anything] on metadata field [" + fieldName() + "]",
            exception.getMessage()
        );
    }

    public final void testFixedMetaFieldsAreNotConfigurable() throws IOException {
        assumeFalse("Metadata field " + fieldName() + " is configurable", isConfigurable());
        IndexVersion version = IndexVersionUtils.randomCompatibleVersion(random());
        assumeTrue("Metadata field " + fieldName() + " is not supported on version " + version, isSupportedOn(version));
        MapperService mapperService = createMapperService(version, mapping(xContentBuilder -> {}));
        String mappingAsString = "{\n" + "    \"_doc\" : {\n" + "      \"" + fieldName() + "\" : {\n" + "      }\n" + "    }\n" + "}";
        MapperParsingException exception = expectThrows(
            MapperParsingException.class,
            () -> mapperService.parseMapping("_doc", MergeReason.MAPPING_UPDATE, new CompressedXContent(mappingAsString))
        );
        assertEquals("Failed to parse mapping: " + fieldName() + " is not configurable", exception.getMessage());
    }

    @UpdateForV9
    // This was previously testing for index versions between 7.0.0 and 8.6.0 but has been bumped to 8.0.0 - 8.6.0
    // Verify this is the correct action.
    public void testTypeAndFriendsAreAcceptedBefore_8_6_0() throws IOException {
        assumeTrue("Metadata field " + fieldName() + " isn't configurable", isConfigurable());
        IndexVersion previousVersion = IndexVersionUtils.getPreviousVersion(IndexVersions.V_8_6_0);
<<<<<<< HEAD
        IndexVersion version = IndexVersionUtils.randomVersionBetween(random(), IndexVersions.V_8_0_0, previousVersion);
=======
        IndexVersion version = IndexVersionUtils.randomVersionBetween(random(), IndexVersions.MINIMUM_COMPATIBLE, previousVersion);
>>>>>>> 6fb15923
        assumeTrue("Metadata field " + fieldName() + " is not supported on version " + version, isSupportedOn(version));
        MapperService mapperService = createMapperService(version, mapping(b -> {}));
        // these parameters were previously silently ignored, they will still be ignored in existing indices
        String[] unsupportedParameters = new String[] { "fields", "copy_to", "boost", "type" };
        for (String param : unsupportedParameters) {
            String mappingAsString = "{\n"
                + "    \"_doc\" : {\n"
                + "      \""
                + fieldName()
                + "\" : {\n"
                + "        \""
                + param
                + "\" : \"any\"\n"
                + "      }\n"
                + "    }\n"
                + "}";
            assertNotNull(mapperService.parseMapping("_doc", MergeReason.MAPPING_UPDATE, new CompressedXContent(mappingAsString)));
        }
    }

    public void testTypeAndFriendsAreDeprecatedFrom_8_6_0() throws IOException {
        assumeTrue("Metadata field " + fieldName() + " isn't configurable", isConfigurable());
        IndexVersion version = IndexVersionUtils.randomVersionBetween(random(), IndexVersions.V_8_6_0, IndexVersion.current());
        assumeTrue("Metadata field " + fieldName() + " is not supported on version " + version, isSupportedOn(version));
        MapperService mapperService = createMapperService(version, mapping(b -> {}));
        // these parameters were previously silently ignored, they are now deprecated in new indices
        String[] unsupportedParameters = new String[] { "fields", "copy_to", "boost", "type" };
        for (String param : unsupportedParameters) {
            String mappingAsString = "{\n"
                + "    \"_doc\" : {\n"
                + "      \""
                + fieldName()
                + "\" : {\n"
                + "        \""
                + param
                + "\" : \"any\"\n"
                + "      }\n"
                + "    }\n"
                + "}";
            assertNotNull(mapperService.parseMapping("_doc", MergeReason.MAPPING_UPDATE, new CompressedXContent(mappingAsString)));
            assertWarnings("Parameter [" + param + "] has no effect on metadata field [" + fieldName() + "] and will be removed in future");
        }
    }
}<|MERGE_RESOLUTION|>--- conflicted
+++ resolved
@@ -149,11 +149,7 @@
     public void testTypeAndFriendsAreAcceptedBefore_8_6_0() throws IOException {
         assumeTrue("Metadata field " + fieldName() + " isn't configurable", isConfigurable());
         IndexVersion previousVersion = IndexVersionUtils.getPreviousVersion(IndexVersions.V_8_6_0);
-<<<<<<< HEAD
-        IndexVersion version = IndexVersionUtils.randomVersionBetween(random(), IndexVersions.V_8_0_0, previousVersion);
-=======
         IndexVersion version = IndexVersionUtils.randomVersionBetween(random(), IndexVersions.MINIMUM_COMPATIBLE, previousVersion);
->>>>>>> 6fb15923
         assumeTrue("Metadata field " + fieldName() + " is not supported on version " + version, isSupportedOn(version));
         MapperService mapperService = createMapperService(version, mapping(b -> {}));
         // these parameters were previously silently ignored, they will still be ignored in existing indices
