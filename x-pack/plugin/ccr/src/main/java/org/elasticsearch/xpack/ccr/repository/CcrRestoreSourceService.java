--- conflicted
+++ resolved
@@ -245,11 +245,7 @@
 
         private long readFileBytes(String fileName, ByteArray reference) throws IOException {
             try (Releasable ignored = keyedLock.acquire(fileName)) {
-<<<<<<< HEAD
-                var context = fileName.startsWith(IndexFileNames.SEGMENTS) ? IOContext.READONCE : IOContext.DEFAULT;
-=======
                 var context = fileName.startsWith(IndexFileNames.SEGMENTS) ? IOContext.READONCE : IOContext.READ;
->>>>>>> 649acc49
                 final IndexInput indexInput = cachedInputs.computeIfAbsent(fileName, f -> {
                     try {
                         return commitRef.getIndexCommit().getDirectory().openInput(fileName, context);
