/*
 * Copyright Elasticsearch B.V. and/or licensed to Elasticsearch B.V. under one
 * or more contributor license agreements. Licensed under the Elastic License
 * 2.0; you may not use this file except in compliance with the Elastic License
 * 2.0.
 */

package org.elasticsearch.xpack.core.ilm;

import org.elasticsearch.ElasticsearchParseException;
import org.elasticsearch.action.support.IndicesOptions;
import org.elasticsearch.cluster.metadata.IndexNameExpressionResolver;
import org.elasticsearch.cluster.metadata.ItemUsage;
import org.elasticsearch.cluster.metadata.MetadataIndexTemplateService;
import org.elasticsearch.cluster.metadata.ProjectMetadata;
import org.elasticsearch.common.bytes.BytesArray;
import org.elasticsearch.common.compress.NotXContentException;
import org.elasticsearch.common.settings.Settings;
import org.elasticsearch.common.xcontent.XContentHelper;
import org.elasticsearch.xcontent.NamedXContentRegistry;
import org.elasticsearch.xcontent.XContentParser;
import org.elasticsearch.xcontent.XContentParserConfiguration;
import org.elasticsearch.xcontent.XContentType;
import org.elasticsearch.xpack.core.template.resources.TemplateResources;

import java.io.IOException;
import java.util.List;
import java.util.Map;

/**
 * A utility class used for index lifecycle policies
 */
public class LifecyclePolicyUtils {

    private LifecyclePolicyUtils() {}

    /**
     * Loads a built-in index lifecycle policy and returns its source.
     */
    public static LifecyclePolicy loadPolicy(
        String name,
        String resource,
        Map<String, String> variables,
        NamedXContentRegistry xContentRegistry
    ) {
        try {
            String source = TemplateResources.load(resource);
            source = replaceVariables(source, variables);
            validate(source);

            return parsePolicy(source, name, xContentRegistry, XContentType.JSON);
        } catch (Exception e) {
            throw new IllegalArgumentException("unable to load policy [" + name + "] from [" + resource + "]", e);
        }
    }

    /**
     * Parses lifecycle policy based on the provided content type without doing any variable substitution.
     * It is caller's responsibility to do any variable substitution if required.
     */
    public static LifecyclePolicy parsePolicy(
        String rawPolicy,
        String name,
        NamedXContentRegistry xContentRegistry,
        XContentType contentType
    ) throws IOException {
        try (
            XContentParser parser = contentType.xContent()
                .createParser(XContentParserConfiguration.EMPTY.withRegistry(xContentRegistry), rawPolicy)
        ) {
            LifecyclePolicy policy = LifecyclePolicy.parse(parser, name);
            policy.validate();
            return policy;
        }
    }

    private static String replaceVariables(String template, Map<String, String> variables) {
        for (Map.Entry<String, String> variable : variables.entrySet()) {
            template = replaceVariable(template, variable.getKey(), variable.getValue());
        }
        return template;
    }

    /**
     * Replaces all occurrences of given variable with the value
     */
    public static String replaceVariable(String input, String variable, String value) {
        return input.replace("${" + variable + "}", value);
    }

    /**
     * Parses and validates that the source is not empty.
     */
    private static void validate(String source) {
        if (source == null) {
            throw new ElasticsearchParseException("policy must not be null");
        }

        try {
            XContentHelper.convertToMap(new BytesArray(source), false, XContentType.JSON).v2();
        } catch (NotXContentException e) {
            throw new ElasticsearchParseException("policy must not be empty");
        } catch (Exception e) {
            throw new ElasticsearchParseException("invalid policy", e);
        }
    }

    /**
     * Given a cluster state and ILM policy, calculate the {@link ItemUsage} of
     * the policy (what indices, data streams, and templates use the policy)
     */
    public static ItemUsage calculateUsage(
        final IndexNameExpressionResolver indexNameExpressionResolver,
        final ProjectMetadata project,
        final String policyName
    ) {
        final List<String> indices = project.indices()
            .values()
            .stream()
            .filter(indexMetadata -> policyName.equals(indexMetadata.getLifecyclePolicyName()))
            .map(indexMetadata -> indexMetadata.getIndex().getName())
            .toList();

        final List<String> allDataStreams = indexNameExpressionResolver.dataStreamNames(
<<<<<<< HEAD
            project,
            IndicesOptions.LENIENT_EXPAND_OPEN_CLOSED_HIDDEN
=======
            state,
            IndicesOptions.LENIENT_EXPAND_OPEN_CLOSED_HIDDEN_NO_SELECTOR
>>>>>>> 14c21f20
        );

        final List<String> dataStreams = allDataStreams.stream().filter(dsName -> {
            String indexTemplate = MetadataIndexTemplateService.findV2Template(project, dsName, false);
            if (indexTemplate != null) {
                Settings settings = MetadataIndexTemplateService.resolveSettings(project, indexTemplate);
                return policyName.equals(LifecycleSettings.LIFECYCLE_NAME_SETTING.get(settings));
            } else {
                return false;
            }
        }).toList();

        final List<String> composableTemplates = project.templatesV2().keySet().stream().filter(templateName -> {
            Settings settings = MetadataIndexTemplateService.resolveSettings(project, templateName);
            return policyName.equals(LifecycleSettings.LIFECYCLE_NAME_SETTING.get(settings));
        }).toList();

        return new ItemUsage(indices, dataStreams, composableTemplates);
    }
}<|MERGE_RESOLUTION|>--- conflicted
+++ resolved
@@ -122,13 +122,8 @@
             .toList();
 
         final List<String> allDataStreams = indexNameExpressionResolver.dataStreamNames(
-<<<<<<< HEAD
             project,
-            IndicesOptions.LENIENT_EXPAND_OPEN_CLOSED_HIDDEN
-=======
-            state,
             IndicesOptions.LENIENT_EXPAND_OPEN_CLOSED_HIDDEN_NO_SELECTOR
->>>>>>> 14c21f20
         );
 
         final List<String> dataStreams = allDataStreams.stream().filter(dsName -> {
