/*
 * Copyright Elasticsearch B.V. and/or licensed to Elasticsearch B.V. under one
 * or more contributor license agreements. Licensed under the Elastic License
 * 2.0; you may not use this file except in compliance with the Elastic License
 * 2.0.
 */

package org.elasticsearch.xpack.esql.optimizer;

import org.apache.lucene.util.BytesRef;
import org.elasticsearch.core.Tuple;
import org.elasticsearch.geometry.Circle;
import org.elasticsearch.geometry.Geometry;
import org.elasticsearch.geometry.Point;
import org.elasticsearch.geometry.utils.WellKnownBinary;
<<<<<<< HEAD
import org.elasticsearch.index.query.BoolQueryBuilder;
=======
import org.elasticsearch.index.IndexMode;
>>>>>>> 2876e059
import org.elasticsearch.index.query.QueryBuilder;
import org.elasticsearch.index.query.QueryBuilders;
import org.elasticsearch.xpack.esql.VerificationException;
import org.elasticsearch.xpack.esql.core.common.Failure;
import org.elasticsearch.xpack.esql.core.expression.Alias;
import org.elasticsearch.xpack.esql.core.expression.Attribute;
import org.elasticsearch.xpack.esql.core.expression.AttributeMap;
import org.elasticsearch.xpack.esql.core.expression.Expression;
import org.elasticsearch.xpack.esql.core.expression.Expressions;
import org.elasticsearch.xpack.esql.core.expression.FieldAttribute;
import org.elasticsearch.xpack.esql.core.expression.Literal;
import org.elasticsearch.xpack.esql.core.expression.MetadataAttribute;
import org.elasticsearch.xpack.esql.core.expression.NamedExpression;
import org.elasticsearch.xpack.esql.core.expression.Order;
import org.elasticsearch.xpack.esql.core.expression.TypedAttribute;
import org.elasticsearch.xpack.esql.core.expression.function.scalar.UnaryScalarFunction;
import org.elasticsearch.xpack.esql.core.expression.predicate.Predicates;
import org.elasticsearch.xpack.esql.core.expression.predicate.fulltext.MatchQueryPredicate;
import org.elasticsearch.xpack.esql.core.expression.predicate.logical.BinaryLogic;
import org.elasticsearch.xpack.esql.core.expression.predicate.logical.Not;
import org.elasticsearch.xpack.esql.core.expression.predicate.nulls.IsNotNull;
import org.elasticsearch.xpack.esql.core.expression.predicate.nulls.IsNull;
import org.elasticsearch.xpack.esql.core.expression.predicate.operator.comparison.BinaryComparison;
import org.elasticsearch.xpack.esql.core.expression.predicate.regex.RegexMatch;
import org.elasticsearch.xpack.esql.core.expression.predicate.regex.WildcardLike;
import org.elasticsearch.xpack.esql.core.querydsl.query.Query;
import org.elasticsearch.xpack.esql.core.rule.ParameterizedRuleExecutor;
import org.elasticsearch.xpack.esql.core.rule.Rule;
import org.elasticsearch.xpack.esql.core.tree.Source;
import org.elasticsearch.xpack.esql.core.type.DataType;
import org.elasticsearch.xpack.esql.core.util.Queries;
import org.elasticsearch.xpack.esql.core.util.Queries.Clause;
import org.elasticsearch.xpack.esql.core.util.StringUtils;
import org.elasticsearch.xpack.esql.expression.function.aggregate.Count;
import org.elasticsearch.xpack.esql.expression.function.aggregate.SpatialAggregateFunction;
import org.elasticsearch.xpack.esql.expression.function.scalar.ip.CIDRMatch;
import org.elasticsearch.xpack.esql.expression.function.scalar.spatial.SpatialIntersects;
import org.elasticsearch.xpack.esql.expression.function.scalar.spatial.SpatialRelatesFunction;
import org.elasticsearch.xpack.esql.expression.function.scalar.spatial.SpatialRelatesUtils;
import org.elasticsearch.xpack.esql.expression.function.scalar.spatial.StDistance;
import org.elasticsearch.xpack.esql.expression.predicate.operator.comparison.Equals;
import org.elasticsearch.xpack.esql.expression.predicate.operator.comparison.EsqlBinaryComparison;
import org.elasticsearch.xpack.esql.expression.predicate.operator.comparison.In;
import org.elasticsearch.xpack.esql.expression.predicate.operator.comparison.InsensitiveBinaryComparison;
import org.elasticsearch.xpack.esql.expression.predicate.operator.comparison.NotEquals;
import org.elasticsearch.xpack.esql.optimizer.PhysicalOptimizerRules.OptimizerRule;
import org.elasticsearch.xpack.esql.plan.physical.AggregateExec;
import org.elasticsearch.xpack.esql.plan.physical.EsQueryExec;
import org.elasticsearch.xpack.esql.plan.physical.EsSourceExec;
import org.elasticsearch.xpack.esql.plan.physical.EsStatsQueryExec;
import org.elasticsearch.xpack.esql.plan.physical.EsStatsQueryExec.Stat;
import org.elasticsearch.xpack.esql.plan.physical.EvalExec;
import org.elasticsearch.xpack.esql.plan.physical.ExchangeExec;
import org.elasticsearch.xpack.esql.plan.physical.FieldExtractExec;
import org.elasticsearch.xpack.esql.plan.physical.FilterExec;
import org.elasticsearch.xpack.esql.plan.physical.LimitExec;
import org.elasticsearch.xpack.esql.plan.physical.PhysicalPlan;
import org.elasticsearch.xpack.esql.plan.physical.RankExec;
import org.elasticsearch.xpack.esql.plan.physical.TopNExec;
import org.elasticsearch.xpack.esql.plan.physical.UnaryExec;
import org.elasticsearch.xpack.esql.planner.AbstractPhysicalOperationProviders;
import org.elasticsearch.xpack.esql.planner.EsqlTranslatorHandler;
import org.elasticsearch.xpack.esql.stats.SearchStats;

import java.nio.ByteOrder;
import java.util.ArrayList;
import java.util.Collection;
import java.util.HashSet;
import java.util.LinkedHashSet;
import java.util.LinkedList;
import java.util.List;
import java.util.Set;
import java.util.function.Predicate;

import static java.util.Arrays.asList;
import static java.util.Collections.emptyList;
import static java.util.Collections.singletonList;
import static org.elasticsearch.xpack.esql.core.expression.predicate.Predicates.splitAnd;
import static org.elasticsearch.xpack.esql.core.optimizer.OptimizerRules.TransformDirection.UP;
import static org.elasticsearch.xpack.esql.plan.physical.EsStatsQueryExec.StatsType.COUNT;

public class LocalPhysicalPlanOptimizer extends ParameterizedRuleExecutor<PhysicalPlan, LocalPhysicalOptimizerContext> {
    public static final EsqlTranslatorHandler TRANSLATOR_HANDLER = new EsqlTranslatorHandler();

    private final PhysicalVerifier verifier = PhysicalVerifier.INSTANCE;

    public LocalPhysicalPlanOptimizer(LocalPhysicalOptimizerContext context) {
        super(context);
    }

    public PhysicalPlan localOptimize(PhysicalPlan plan) {
        return verify(execute(plan));
    }

    PhysicalPlan verify(PhysicalPlan plan) {
        Collection<Failure> failures = verifier.verify(plan);
        if (failures.isEmpty() == false) {
            throw new VerificationException(failures);
        }
        return plan;
    }

    protected List<Batch<PhysicalPlan>> rules(boolean optimizeForEsSource) {
        List<Rule<?, PhysicalPlan>> esSourceRules = new ArrayList<>(4);
        esSourceRules.add(new ReplaceSourceAttributes());

        if (optimizeForEsSource) {
            esSourceRules.add(new PushTopNToSource());
            esSourceRules.add(new PushRankToSource());
            esSourceRules.add(new PushLimitToSource());
            esSourceRules.add(new PushFiltersToSource());
            esSourceRules.add(new PushStatsToSource());
            esSourceRules.add(new EnableSpatialDistancePushdown());
        }

        // execute the rules multiple times to improve the chances of things being pushed down
        @SuppressWarnings("unchecked")
        var pushdown = new Batch<PhysicalPlan>("Push to ES", esSourceRules.toArray(Rule[]::new));
        // add the field extraction in just one pass
        // add it at the end after all the other rules have ran
        var fieldExtraction = new Batch<>("Field extraction", Limiter.ONCE, new InsertFieldExtraction(), new SpatialDocValuesExtraction());
        return asList(pushdown, fieldExtraction);
    }

    @Override
    protected List<Batch<PhysicalPlan>> batches() {
        return rules(true);
    }

    private static class ReplaceSourceAttributes extends OptimizerRule<EsSourceExec> {

        ReplaceSourceAttributes() {
            super(UP);
        }

        @Override
        protected PhysicalPlan rule(EsSourceExec plan) {
<<<<<<< HEAD
            return new EsQueryExec(plan.source(), plan.index(), plan.indexMode(), plan.output(), plan.query());
=======
            var docId = new FieldAttribute(plan.source(), EsQueryExec.DOC_ID_FIELD.getName(), EsQueryExec.DOC_ID_FIELD);
            if (plan.indexMode() == IndexMode.TIME_SERIES) {
                Attribute tsid = null, timestamp = null;
                for (Attribute attr : plan.output()) {
                    String name = attr.name();
                    if (name.equals(MetadataAttribute.TSID_FIELD)) {
                        tsid = attr;
                    } else if (name.equals(MetadataAttribute.TIMESTAMP_FIELD)) {
                        timestamp = attr;
                    }
                }
                if (tsid == null || timestamp == null) {
                    throw new IllegalStateException("_tsid or @timestamp are missing from the time-series source");
                }
                return new EsQueryExec(plan.source(), plan.index(), plan.indexMode(), List.of(docId, tsid, timestamp), plan.query());
            } else {
                return new EsQueryExec(plan.source(), plan.index(), plan.indexMode(), List.of(docId), plan.query());
            }
>>>>>>> 2876e059
        }
    }

    // Materialize the concrete fields that need to be extracted from the storage until the last possible moment.
    // Expects the local plan to already have a projection containing the fields needed upstream.
    //
    // 1. add the materialization right before usage inside the local plan
    // 2. materialize any missing fields needed further up the chain
    /**
     * @see org.elasticsearch.xpack.esql.optimizer.PhysicalPlanOptimizer.ProjectAwayColumns
     */
    static class InsertFieldExtraction extends Rule<PhysicalPlan, PhysicalPlan> {

        @Override
        public PhysicalPlan apply(PhysicalPlan plan) {
            // apply the plan locally, adding a field extractor right before data is loaded
            // by going bottom-up
            plan = plan.transformUp(UnaryExec.class, p -> {
                var missing = missingAttributes(p);

                /*
                 * If there is a single grouping then we'll try to use ords. Either way
                 * it loads the field lazily. If we have more than one field we need to
                 * make sure the fields are loaded for the standard hash aggregator.
                 */
                if (p instanceof AggregateExec agg && agg.groupings().size() == 1) {
                    var leaves = new LinkedList<>();
                    // TODO: this seems out of place
                    agg.aggregates()
                        .stream()
                        .filter(a -> agg.groupings().contains(a) == false)
                        .forEach(a -> leaves.addAll(a.collectLeaves()));
                    var remove = agg.groupings().stream().filter(g -> leaves.contains(g) == false).toList();
                    missing.removeAll(Expressions.references(remove));
                }

                // add extractor
                if (missing.isEmpty() == false) {
                    // collect source attributes and add the extractor
                    var extractor = new FieldExtractExec(p.source(), p.child(), List.copyOf(missing));
                    p = p.replaceChild(extractor);
                }

                return p;
            });

            return plan;
        }

        private static Set<Attribute> missingAttributes(PhysicalPlan p) {
            var missing = new LinkedHashSet<Attribute>();
            var input = p.inputSet();

            // collect field attributes used inside expressions
            p.forEachExpression(TypedAttribute.class, f -> {
                if (f instanceof FieldAttribute || f instanceof MetadataAttribute) {
                    if (input.contains(f) == false) {
                        missing.add(f);
                    }
                }
            });
            return missing;
        }
    }

    public static class PushFiltersToSource extends PhysicalOptimizerRules.ParameterizedOptimizerRule<
        FilterExec,
        LocalPhysicalOptimizerContext> {

        @Override
        protected PhysicalPlan rule(FilterExec filterExec, LocalPhysicalOptimizerContext ctx) {
            PhysicalPlan plan = filterExec;
            if (filterExec.child() instanceof EsQueryExec queryExec) {
                List<Expression> pushable = new ArrayList<>();
                List<Expression> nonPushable = new ArrayList<>();
                for (Expression exp : splitAnd(filterExec.condition())) {
                    (canPushToSource(exp, x -> hasIdenticalDelegate(x, ctx.searchStats())) ? pushable : nonPushable).add(exp);
                }
                if (pushable.size() > 0) { // update the executable with pushable conditions
                    Query queryDSL = TRANSLATOR_HANDLER.asQuery(Predicates.combineAnd(pushable));
                    QueryBuilder planQuery = queryDSL.asBuilder();
                    var baseQuery = queryExec.scoring() && queryExec.query() == null ? new BoolQueryBuilder() : queryExec.query();
                    var query = Queries.combine(Clause.FILTER, asList(baseQuery, planQuery));
                    queryExec = new EsQueryExec(
                        queryExec.source(),
                        queryExec.index(),
                        queryExec.indexMode(),
                        queryExec.output(),
                        query,
                        queryExec.limit(),
                        queryExec.sorts(),
                        queryExec.estimatedRowSize()
                    );
                    if (nonPushable.size() > 0) { // update filter with remaining non-pushable conditions
                        plan = new FilterExec(filterExec.source(), queryExec, Predicates.combineAnd(nonPushable));
                    } else { // prune Filter entirely
                        plan = queryExec;
                    }
                } // else: nothing changes
            }

            return plan;
        }

        public static boolean canPushToSource(Expression exp, Predicate<FieldAttribute> hasIdenticalDelegate) {
            if (exp instanceof BinaryComparison bc) {
                return isAttributePushable(bc.left(), bc, hasIdenticalDelegate) && bc.right().foldable();
            } else if (exp instanceof InsensitiveBinaryComparison bc) {
                return isAttributePushable(bc.left(), bc, hasIdenticalDelegate) && bc.right().foldable();
            } else if (exp instanceof BinaryLogic bl) {
                return canPushToSource(bl.left(), hasIdenticalDelegate) && canPushToSource(bl.right(), hasIdenticalDelegate);
            } else if (exp instanceof In in) {
                return isAttributePushable(in.value(), null, hasIdenticalDelegate) && Expressions.foldable(in.list());
            } else if (exp instanceof Not not) {
                return canPushToSource(not.field(), hasIdenticalDelegate);
            } else if (exp instanceof UnaryScalarFunction usf) {
                if (usf instanceof RegexMatch<?> || usf instanceof IsNull || usf instanceof IsNotNull) {
                    if (usf instanceof IsNull || usf instanceof IsNotNull) {
                        if (usf.field() instanceof FieldAttribute fa && fa.dataType().equals(DataType.TEXT)) {
                            return true;
                        }
                    }
                    return isAttributePushable(usf.field(), usf, hasIdenticalDelegate);
                }
            } else if (exp instanceof CIDRMatch cidrMatch) {
                return isAttributePushable(cidrMatch.ipField(), cidrMatch, hasIdenticalDelegate)
                    && Expressions.foldable(cidrMatch.matches());
            } else if (exp instanceof SpatialRelatesFunction bc) {
                return bc.canPushToSource(LocalPhysicalPlanOptimizer::isAggregatable);
            } else if (exp instanceof MatchQueryPredicate) {
                return true;
            }
            return false;
        }

        private static boolean isAttributePushable(
            Expression expression,
            Expression operation,
            Predicate<FieldAttribute> hasIdenticalDelegate
        ) {
            if (isPushableFieldAttribute(expression, hasIdenticalDelegate)) {
                return true;
            }
            if (expression instanceof MetadataAttribute ma && ma.searchable()) {
                return operation == null
                    // no range or regex queries supported with metadata fields
                    || operation instanceof Equals
                    || operation instanceof NotEquals
                    || operation instanceof WildcardLike;
            }
            return false;
        }
    }

    /**
     * this method is supposed to be used to define if a field can be used for exact push down (eg. sort or filter).
     * "aggregatable" is the most accurate information we can have from field_caps as of now.
     * Pushing down operations on fields that are not aggregatable would result in an error.
     */
    private static boolean isAggregatable(FieldAttribute f) {
        return f.exactAttribute().field().isAggregatable();
    }

    private static class PushLimitToSource extends OptimizerRule<LimitExec> {
        @Override
        protected PhysicalPlan rule(LimitExec limitExec) {
            PhysicalPlan plan = limitExec;
            PhysicalPlan child = limitExec.child();
            if (child instanceof EsQueryExec queryExec) { // add_task_parallelism_above_query: false
                plan = queryExec.withLimit(limitExec.limit());
            } else if (child instanceof ExchangeExec exchangeExec && exchangeExec.child() instanceof EsQueryExec queryExec) {
                plan = exchangeExec.replaceChild(queryExec.withLimit(limitExec.limit()));
            }
            return plan;
        }
    }

    // ####: just hard coded in something. limit should be pushed up from search
    public static final Literal DEFAULT_RANK_LIMIT = new Literal(Source.EMPTY, 10, DataType.INTEGER);

    private static class PushRankToSource extends OptimizerRule<RankExec> {
        @Override
        protected PhysicalPlan rule(RankExec rankExec) {
            PhysicalPlan plan = rankExec;
            PhysicalPlan child = rankExec.child();
            if (child instanceof EsQueryExec queryExec) {
                Query queryDSL = TRANSLATOR_HANDLER.asQuery(Predicates.combineAnd(rankExec.expressions())); // HEGO: why expressions
                QueryBuilder planQuery = queryDSL.asBuilder();
                var baseQuery = queryExec.query() != null ? queryExec.query() : new BoolQueryBuilder();
                BoolQueryBuilder query = (BoolQueryBuilder) Queries.combine(Clause.SHOULD, asList(baseQuery, planQuery));
                query.minimumShouldMatch(1);
                var esQueryExec = new EsQueryExec(
                    queryExec.source(),
                    queryExec.index(),
                    queryExec.indexMode(),
                    queryExec.output(),
                    query,
                    DEFAULT_RANK_LIMIT,
                    queryExec.sorts(),
                    queryExec.estimatedRowSize()
                );
                assert esQueryExec.scoring();
                plan = esQueryExec;
                // TODO: what there child types, if any?
            }
            return plan;
        }
    }

    private static class PushTopNToSource extends PhysicalOptimizerRules.ParameterizedOptimizerRule<
        TopNExec,
        LocalPhysicalOptimizerContext> {
        @Override
        protected PhysicalPlan rule(TopNExec topNExec, LocalPhysicalOptimizerContext ctx) {
            PhysicalPlan plan = topNExec;
            PhysicalPlan child = topNExec.child();
            if (canPushSorts(child) && canPushDownOrders(topNExec.order(), x -> hasIdenticalDelegate(x, ctx.searchStats()))) {
                var sorts = buildFieldSorts(topNExec.order());
                var limit = topNExec.limit();

                if (child instanceof ExchangeExec exchangeExec && exchangeExec.child() instanceof EsQueryExec queryExec) {
                    plan = exchangeExec.replaceChild(queryExec.withSorts(sorts).withLimit(limit));
                } else {
                    plan = ((EsQueryExec) child).withSorts(sorts).withLimit(limit);
                }
            }
            return plan;
        }

        private boolean canPushDownOrders(List<Order> orders, Predicate<FieldAttribute> hasIdenticalDelegate) {
            // allow only exact FieldAttributes (no expressions) for sorting
            return orders.stream().allMatch(o -> isPushableFieldAttribute(o.child(), hasIdenticalDelegate));
        }

        private List<EsQueryExec.FieldSort> buildFieldSorts(List<Order> orders) {
            List<EsQueryExec.FieldSort> sorts = new ArrayList<>(orders.size());
            for (Order o : orders) {
                sorts.add(new EsQueryExec.FieldSort(((FieldAttribute) o.child()).exactAttribute(), o.direction(), o.nullsPosition()));
            }
            return sorts;
        }
    }

    private static boolean canPushSorts(PhysicalPlan plan) {
        if (plan instanceof EsQueryExec queryExec) {
            return queryExec.canPushSorts();
        }
        if (plan instanceof ExchangeExec exchangeExec && exchangeExec.child() instanceof EsQueryExec queryExec) {
            return queryExec.canPushSorts();
        }
        return false;
    }

    /**
     * Looks for the case where certain stats exist right before the query and thus can be pushed down.
     */
    private static class PushStatsToSource extends PhysicalOptimizerRules.ParameterizedOptimizerRule<
        AggregateExec,
        LocalPhysicalOptimizerContext> {

        @Override
        protected PhysicalPlan rule(AggregateExec aggregateExec, LocalPhysicalOptimizerContext context) {
            PhysicalPlan plan = aggregateExec;
            if (aggregateExec.child() instanceof EsQueryExec queryExec) {
                var tuple = pushableStats(aggregateExec, context);

                // for the moment support pushing count just for one field
                List<Stat> stats = tuple.v2();
                if (stats.size() > 1) {
                    return aggregateExec;
                }

                // TODO: handle case where some aggs cannot be pushed down by breaking the aggs into two sources (regular + stats) + union
                // use the stats since the attributes are larger in size (due to seen)
                if (tuple.v2().size() == aggregateExec.aggregates().size()) {
                    plan = new EsStatsQueryExec(
                        aggregateExec.source(),
                        queryExec.index(),
                        queryExec.query(),
                        queryExec.limit(),
                        tuple.v1(),
                        tuple.v2()
                    );
                }
            }
            return plan;
        }

        private Tuple<List<Attribute>, List<Stat>> pushableStats(AggregateExec aggregate, LocalPhysicalOptimizerContext context) {
            AttributeMap<Stat> stats = new AttributeMap<>();
            Tuple<List<Attribute>, List<Stat>> tuple = new Tuple<>(new ArrayList<>(), new ArrayList<>());

            if (aggregate.groupings().isEmpty()) {
                for (NamedExpression agg : aggregate.aggregates()) {
                    var attribute = agg.toAttribute();
                    Stat stat = stats.computeIfAbsent(attribute, a -> {
                        if (agg instanceof Alias as) {
                            Expression child = as.child();
                            if (child instanceof Count count) {
                                var target = count.field();
                                String fieldName = null;
                                QueryBuilder query = null;
                                // TODO: add count over field (has to be field attribute)
                                if (target.foldable()) {
                                    fieldName = StringUtils.WILDCARD;
                                }
                                // check if regular field
                                else {
                                    if (target instanceof FieldAttribute fa) {
                                        var fName = fa.name();
                                        if (context.searchStats().isSingleValue(fName)) {
                                            fieldName = fa.name();
                                            query = QueryBuilders.existsQuery(fieldName);
                                        }
                                    }
                                }
                                if (fieldName != null) {
                                    return new Stat(fieldName, COUNT, query);
                                }
                            }
                        }
                        return null;
                    });
                    if (stat != null) {
                        List<Attribute> intermediateAttributes = AbstractPhysicalOperationProviders.intermediateAttributes(
                            singletonList(agg),
                            emptyList()
                        );
                        tuple.v1().addAll(intermediateAttributes);
                        tuple.v2().add(stat);
                    }
                }
            }

            return tuple;
        }
    }

    public static boolean hasIdenticalDelegate(FieldAttribute attr, SearchStats stats) {
        return stats.hasIdenticalDelegate(attr.name());
    }

    public static boolean isPushableFieldAttribute(Expression exp, Predicate<FieldAttribute> hasIdenticalDelegate) {
        // TODO: consider if we want to allow explicit sorting on _Score
        // if (exp instanceof MetadataAttribute ma && ma.name().equals("_score")) ...
        if (exp instanceof FieldAttribute fa && fa.getExactInfo().hasExact() && isAggregatable(fa)) {
            return fa.dataType() != DataType.TEXT || hasIdenticalDelegate.test(fa);
        }
        return false;
    }

    private static class SpatialDocValuesExtraction extends OptimizerRule<AggregateExec> {
        @Override
        protected PhysicalPlan rule(AggregateExec aggregate) {
            var foundAttributes = new HashSet<FieldAttribute>();

            PhysicalPlan plan = aggregate.transformDown(UnaryExec.class, exec -> {
                if (exec instanceof AggregateExec agg) {
                    var orderedAggregates = new ArrayList<NamedExpression>();
                    var changedAggregates = false;
                    for (NamedExpression aggExpr : agg.aggregates()) {
                        if (aggExpr instanceof Alias as && as.child() instanceof SpatialAggregateFunction af) {
                            if (af.field() instanceof FieldAttribute fieldAttribute
                                && allowedForDocValues(fieldAttribute, agg, foundAttributes)) {
                                // We need to both mark the field to load differently, and change the spatial function to know to use it
                                foundAttributes.add(fieldAttribute);
                                changedAggregates = true;
                                orderedAggregates.add(as.replaceChild(af.withDocValues()));
                            } else {
                                orderedAggregates.add(aggExpr);
                            }
                        } else {
                            orderedAggregates.add(aggExpr);
                        }
                    }
                    if (changedAggregates) {
                        exec = new AggregateExec(
                            agg.source(),
                            agg.child(),
                            agg.groupings(),
                            orderedAggregates,
                            agg.getMode(),
                            agg.estimatedRowSize()
                        );
                    }
                }
                if (exec instanceof EvalExec evalExec) {
                    List<Alias> fields = evalExec.fields();
                    List<Alias> changed = fields.stream()
                        .map(
                            f -> (Alias) f.transformDown(
                                SpatialRelatesFunction.class,
                                spatialRelatesFunction -> (spatialRelatesFunction.hasFieldAttribute(foundAttributes))
                                    ? spatialRelatesFunction.withDocValues(foundAttributes)
                                    : spatialRelatesFunction
                            )
                        )
                        .toList();
                    if (changed.equals(fields) == false) {
                        exec = new EvalExec(exec.source(), exec.child(), changed);
                    }
                }
                if (exec instanceof FilterExec filterExec) {
                    // Note that ST_CENTROID does not support shapes, but SpatialRelatesFunction does, so when we extend the centroid
                    // to support shapes, we need to consider loading shape doc-values for both centroid and relates (ST_INTERSECTS)
                    var condition = filterExec.condition()
                        .transformDown(
                            SpatialRelatesFunction.class,
                            spatialRelatesFunction -> (spatialRelatesFunction.hasFieldAttribute(foundAttributes))
                                ? spatialRelatesFunction.withDocValues(foundAttributes)
                                : spatialRelatesFunction
                        );
                    if (filterExec.condition().equals(condition) == false) {
                        exec = new FilterExec(filterExec.source(), filterExec.child(), condition);
                    }
                }
                if (exec instanceof FieldExtractExec fieldExtractExec) {
                    // Tell the field extractor that it should extract the field from doc-values instead of source values
                    var attributesToExtract = fieldExtractExec.attributesToExtract();
                    Set<Attribute> docValuesAttributes = new HashSet<>();
                    for (Attribute found : foundAttributes) {
                        if (attributesToExtract.contains(found)) {
                            docValuesAttributes.add(found);
                        }
                    }
                    if (docValuesAttributes.size() > 0) {
                        exec = new FieldExtractExec(exec.source(), exec.child(), attributesToExtract, docValuesAttributes);
                    }
                }
                return exec;
            });
            return plan;
        }

        /**
         * This function disallows the use of more than one field for doc-values extraction in the same spatial relation function.
         * This is because comparing two doc-values fields is not supported in the current implementation.
         */
        private boolean allowedForDocValues(FieldAttribute fieldAttribute, AggregateExec agg, Set<FieldAttribute> foundAttributes) {
            var candidateDocValuesAttributes = new HashSet<>(foundAttributes);
            candidateDocValuesAttributes.add(fieldAttribute);
            var spatialRelatesAttributes = new HashSet<FieldAttribute>();
            agg.forEachExpressionDown(SpatialRelatesFunction.class, relatesFunction -> {
                candidateDocValuesAttributes.forEach(candidate -> {
                    if (relatesFunction.hasFieldAttribute(Set.of(candidate))) {
                        spatialRelatesAttributes.add(candidate);
                    }
                });
            });
            // Disallow more than one spatial field to be extracted using doc-values (for now)
            return spatialRelatesAttributes.size() < 2;
        }
    }

    /**
     * When a spatial distance predicate can be pushed down to lucene, this is done by capturing the distance within the same function.
     * In principle this is like re-writing the predicate:
     * <pre>WHERE ST_DISTANCE(field, TO_GEOPOINT("POINT(0 0)")) &lt;= 10000</pre>
     * as:
     * <pre>WHERE ST_INTERSECTS(field, TO_GEOSHAPE("CIRCLE(0,0,10000)"))</pre>
     */
    public static class EnableSpatialDistancePushdown extends PhysicalOptimizerRules.ParameterizedOptimizerRule<
        FilterExec,
        LocalPhysicalOptimizerContext> {

        @Override
        protected PhysicalPlan rule(FilterExec filterExec, LocalPhysicalOptimizerContext ctx) {
            PhysicalPlan plan = filterExec;
            if (filterExec.child() instanceof EsQueryExec) {
                if (filterExec.condition() instanceof EsqlBinaryComparison comparison) {
                    ComparisonType comparisonType = ComparisonType.from(comparison.getFunctionType());
                    if (comparison.left() instanceof StDistance dist && comparison.right().foldable()) {
                        plan = rewriteComparison(filterExec, dist, comparison.right(), comparisonType);
                    } else if (comparison.right() instanceof StDistance dist && comparison.left().foldable()) {
                        plan = rewriteComparison(filterExec, dist, comparison.right(), ComparisonType.invert(comparisonType));
                    }
                }
            }

            return plan;
        }

        private FilterExec rewriteComparison(FilterExec filterExec, StDistance dist, Expression literal, ComparisonType comparisonType) {
            // We currently only support spatial distance within a minimum range
            if (comparisonType.lt) {
                Object value = literal.fold();
                if (value instanceof Number number) {
                    if (dist.right().foldable()) {
                        return rewriteDistanceFilter(filterExec, dist.source(), dist.left(), dist.right(), number, comparisonType.eq);
                    } else if (dist.left().foldable()) {
                        return rewriteDistanceFilter(filterExec, dist.source(), dist.right(), dist.left(), number, comparisonType.eq);
                    }
                }
            }
            return filterExec;
        }

        private FilterExec rewriteDistanceFilter(
            FilterExec filterExec,
            Source source,
            Expression spatialExpression,
            Expression literalExpression,
            Number number,
            boolean inclusive
        ) {
            Geometry geometry = SpatialRelatesUtils.makeGeometryFromLiteral(literalExpression);
            if (geometry instanceof Point point) {
                double distance = number.doubleValue();
                if (inclusive == false) {
                    distance = Math.nextDown(distance);
                }
                var circle = new Circle(point.getX(), point.getY(), distance);
                var wkb = WellKnownBinary.toWKB(circle, ByteOrder.LITTLE_ENDIAN);
                var cExp = new Literal(literalExpression.source(), new BytesRef(wkb), DataType.GEO_SHAPE);
                return new FilterExec(filterExec.source(), filterExec.child(), new SpatialIntersects(source, spatialExpression, cExp));
            }
            return filterExec;
        }

        /**
         * This enum captures the key differences between various inequalities as perceived from the spatial distance function.
         * In particular, we need to know which direction the inequality points, with lt=true meaning the left is expected to be smaller
         * than the right. And eq=true meaning we expect euality as well. We currently don't support Equals and NotEquals, so the third
         * field disables those.
         */
        enum ComparisonType {
            LTE(true, true, true),
            LT(true, false, true),
            GTE(false, true, true),
            GT(false, false, true),
            UNSUPPORTED(false, false, false);

            private final boolean lt;
            private final boolean eq;
            private final boolean supported;

            ComparisonType(boolean lt, boolean eq, boolean supported) {
                this.lt = lt;
                this.eq = eq;
                this.supported = supported;
            }

            static ComparisonType from(EsqlBinaryComparison.BinaryComparisonOperation op) {
                return switch (op) {
                    case LT -> LT;
                    case LTE -> LTE;
                    case GT -> GT;
                    case GTE -> GTE;
                    default -> UNSUPPORTED;
                };
            }

            static ComparisonType invert(ComparisonType comparisonType) {
                return switch (comparisonType) {
                    case LT -> GT;
                    case LTE -> GTE;
                    case GT -> LT;
                    case GTE -> LTE;
                    default -> UNSUPPORTED;
                };
            }
        }
    }
}<|MERGE_RESOLUTION|>--- conflicted
+++ resolved
@@ -13,11 +13,8 @@
 import org.elasticsearch.geometry.Geometry;
 import org.elasticsearch.geometry.Point;
 import org.elasticsearch.geometry.utils.WellKnownBinary;
-<<<<<<< HEAD
+import org.elasticsearch.index.IndexMode;
 import org.elasticsearch.index.query.BoolQueryBuilder;
-=======
-import org.elasticsearch.index.IndexMode;
->>>>>>> 2876e059
 import org.elasticsearch.index.query.QueryBuilder;
 import org.elasticsearch.index.query.QueryBuilders;
 import org.elasticsearch.xpack.esql.VerificationException;
@@ -85,6 +82,7 @@
 import java.nio.ByteOrder;
 import java.util.ArrayList;
 import java.util.Collection;
+import java.util.Collections;
 import java.util.HashSet;
 import java.util.LinkedHashSet;
 import java.util.LinkedList;
@@ -155,9 +153,6 @@
 
         @Override
         protected PhysicalPlan rule(EsSourceExec plan) {
-<<<<<<< HEAD
-            return new EsQueryExec(plan.source(), plan.index(), plan.indexMode(), plan.output(), plan.query());
-=======
             var docId = new FieldAttribute(plan.source(), EsQueryExec.DOC_ID_FIELD.getName(), EsQueryExec.DOC_ID_FIELD);
             if (plan.indexMode() == IndexMode.TIME_SERIES) {
                 Attribute tsid = null, timestamp = null;
@@ -174,10 +169,22 @@
                 }
                 return new EsQueryExec(plan.source(), plan.index(), plan.indexMode(), List.of(docId, tsid, timestamp), plan.query());
             } else {
-                return new EsQueryExec(plan.source(), plan.index(), plan.indexMode(), List.of(docId), plan.query());
-            }
->>>>>>> 2876e059
-        }
+                List<Attribute> attributes = new ArrayList<>();
+                attributes.add(docId);
+                attributes = maybeAddScore(attributes, plan);
+                return new EsQueryExec(plan.source(), plan.index(), plan.indexMode(), attributes, plan.query());
+            }
+        }
+    }
+
+    static List<Attribute> maybeAddScore(List<Attribute> attrs, EsSourceExec plan) {
+        var l = plan.output().stream().filter(a -> a.name().equals(EsQueryExec.SCORE_FIELD.getName())).toList();
+        assert l.isEmpty() || l.size() == 1;
+        if (l.isEmpty() == false) {
+            Attribute scoreId = l.get(0);
+            attrs.add(scoreId);
+        }
+        return Collections.unmodifiableList(attrs);
     }
 
     // Materialize the concrete fields that need to be extracted from the storage until the last possible moment.
