/*
 * Copyright Elasticsearch B.V. and/or licensed to Elasticsearch B.V. under one
 * or more contributor license agreements. Licensed under the Elastic License
 * 2.0; you may not use this file except in compliance with the Elastic License
 * 2.0.
 */

package org.elasticsearch.xpack.inference.services.elastic;

import org.elasticsearch.common.settings.Setting;
import org.elasticsearch.common.settings.Settings;
import org.elasticsearch.xpack.core.ssl.SSLConfigurationSettings;

import java.util.ArrayList;
import java.util.List;

/**
 * Encapsulates settings using {@link Setting}. This does not represent service settings that are persisted
 * via {@link org.elasticsearch.inference.ServiceSettings}.
 */
public class ElasticInferenceServiceSettings {

    @Deprecated
    static final Setting<String> EIS_GATEWAY_URL = Setting.simpleString("xpack.inference.eis.gateway.url", Setting.Property.NodeScope);

    public static final String ELASTIC_INFERENCE_SERVICE_SSL_CONFIGURATION_PREFIX = "xpack.inference.elastic.http.ssl.";

    static final Setting<String> ELASTIC_INFERENCE_SERVICE_URL = Setting.simpleString(
        "xpack.inference.elastic.url",
        Setting.Property.NodeScope
    );

    // Adjust this variable to be volatile, if the setting can be updated at some point in time
    @Deprecated
    private final String eisGatewayUrl;

    private final String elasticInferenceServiceUrl;

    public ElasticInferenceServiceSettings(Settings settings) {
        eisGatewayUrl = EIS_GATEWAY_URL.get(settings);
<<<<<<< HEAD
        // TODO fix this
        // elasticInferenceServiceUrl = ELASTIC_INFERENCE_SERVICE_URL.get(settings);
        elasticInferenceServiceUrl = "abc";
=======
        elasticInferenceServiceUrl = ELASTIC_INFERENCE_SERVICE_URL.get(settings);
>>>>>>> d788761e
    }

    public static final SSLConfigurationSettings ELASTIC_INFERENCE_SERVICE_SSL_CONFIGURATION_SETTINGS = SSLConfigurationSettings.withPrefix(
        ELASTIC_INFERENCE_SERVICE_SSL_CONFIGURATION_PREFIX,
        false
    );

    public static final Setting<Boolean> ELASTIC_INFERENCE_SERVICE_SSL_ENABLED = Setting.boolSetting(
        ELASTIC_INFERENCE_SERVICE_SSL_CONFIGURATION_PREFIX + "enabled",
        true,
        Setting.Property.NodeScope
    );

    public static List<Setting<?>> getSettingsDefinitions() {
        ArrayList<Setting<?>> settings = new ArrayList<>();
        settings.add(EIS_GATEWAY_URL);
        settings.add(ELASTIC_INFERENCE_SERVICE_URL);
        settings.add(ELASTIC_INFERENCE_SERVICE_SSL_ENABLED);
        settings.addAll(ELASTIC_INFERENCE_SERVICE_SSL_CONFIGURATION_SETTINGS.getEnabledSettings());

        return settings;
    }

    @Deprecated
    public String getEisGatewayUrl() {
        return eisGatewayUrl;
    }

    public String getElasticInferenceServiceUrl() {
        return elasticInferenceServiceUrl;
    }

}<|MERGE_RESOLUTION|>--- conflicted
+++ resolved
@@ -38,13 +38,7 @@
 
     public ElasticInferenceServiceSettings(Settings settings) {
         eisGatewayUrl = EIS_GATEWAY_URL.get(settings);
-<<<<<<< HEAD
-        // TODO fix this
-        // elasticInferenceServiceUrl = ELASTIC_INFERENCE_SERVICE_URL.get(settings);
-        elasticInferenceServiceUrl = "abc";
-=======
         elasticInferenceServiceUrl = ELASTIC_INFERENCE_SERVICE_URL.get(settings);
->>>>>>> d788761e
     }
 
     public static final SSLConfigurationSettings ELASTIC_INFERENCE_SERVICE_SSL_CONFIGURATION_SETTINGS = SSLConfigurationSettings.withPrefix(
