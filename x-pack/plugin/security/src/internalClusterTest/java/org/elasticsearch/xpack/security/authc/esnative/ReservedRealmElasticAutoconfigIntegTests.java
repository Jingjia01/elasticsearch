/*
 * Copyright Elasticsearch B.V. and/or licensed to Elasticsearch B.V. under one
 * or more contributor license agreements. Licensed under the Elastic License
 * 2.0; you may not use this file except in compliance with the Elastic License
 * 2.0.
 */

package org.elasticsearch.xpack.security.authc.esnative;

import org.elasticsearch.action.admin.cluster.settings.ClusterUpdateSettingsRequest;
import org.elasticsearch.client.Request;
import org.elasticsearch.client.RequestOptions;
import org.elasticsearch.client.ResponseException;
import org.elasticsearch.cluster.metadata.Metadata;
import org.elasticsearch.common.Strings;
import org.elasticsearch.common.settings.MockSecureSettings;
import org.elasticsearch.common.settings.SecureString;
import org.elasticsearch.common.settings.Settings;
import org.elasticsearch.rest.RestStatus;
import org.elasticsearch.test.SecuritySingleNodeTestCase;
import org.elasticsearch.xpack.core.security.action.user.PutUserAction;
import org.elasticsearch.xpack.core.security.action.user.PutUserRequest;
import org.elasticsearch.xpack.core.security.authc.support.Hasher;
import org.elasticsearch.xpack.core.security.authc.support.UsernamePasswordToken;
import org.junit.BeforeClass;

import static org.elasticsearch.test.hamcrest.ElasticsearchAssertions.assertAcked;
import static org.hamcrest.Matchers.is;

public class ReservedRealmElasticAutoconfigIntegTests extends SecuritySingleNodeTestCase {

    private static Hasher hasher;

    @BeforeClass
    public static void setHasher() {
        hasher = getFastStoredHashAlgoForTests();
    }

    @Override
    public Settings nodeSettings() {
        Settings.Builder settingsBuilder = Settings.builder()
            .put(super.nodeSettings())
            .put("xpack.security.authc.password_hashing.algorithm", hasher.name());
        ((MockSecureSettings) settingsBuilder.getSecureSettings()).setString(
            "autoconfiguration.password_hash",
            new String(hasher.hash(new SecureString("auto_password_that_is_longer_than_14_chars_because_of_FIPS".toCharArray())))
        );
        return settingsBuilder.build();
    }

    @Override
    protected boolean addMockHttpTransport() {
        return false; // enable HTTP
    }

    @Override
    protected SecureString getBootstrapPassword() {
        return null; // no bootstrap password for this test
    }

<<<<<<< HEAD
    private boolean isMigrationComplete(ClusterState state) {
        IndexMetadata indexMetadata = state.metadata().getProject().indices().get(TestRestrictedIndices.INTERNAL_SECURITY_MAIN_INDEX_7);
        return indexMetadata != null && indexMetadata.getCustomData(MIGRATION_VERSION_CUSTOM_KEY) != null;
    }

    private void awaitSecurityMigrationRanOnce() {
        final var latch = new CountDownLatch(1);
        ClusterService clusterService = getInstanceFromNode(ClusterService.class);
        clusterService.addListener((event) -> {
            if (isMigrationComplete(event.state())) {
                latch.countDown();
            }
        });
        if (isMigrationComplete(clusterService.state())) {
            latch.countDown();
        }
        safeAwait(latch);
    }

    private void deleteSecurityIndex() {
        // delete the security index, if it exist
        GetIndexRequest getIndexRequest = new GetIndexRequest(TEST_REQUEST_TIMEOUT);
        getIndexRequest.indices(SECURITY_MAIN_ALIAS);
        getIndexRequest.indicesOptions(IndicesOptions.lenientExpandOpen());
        GetIndexResponse getIndexResponse = client().admin().indices().getIndex(getIndexRequest).actionGet();
        if (getIndexResponse.getIndices().length > 0) {
            assertThat(getIndexResponse.getIndices().length, is(1));
            assertThat(getIndexResponse.getIndices()[0], is(TestRestrictedIndices.INTERNAL_SECURITY_MAIN_INDEX_7));

            // Security migration needs to finish before deleting the index
            awaitSecurityMigrationRanOnce();
            DeleteIndexRequest deleteIndexRequest = new DeleteIndexRequest(getIndexResponse.getIndices());
            assertAcked(client().admin().indices().delete(deleteIndexRequest).actionGet());
        }
    }

=======
>>>>>>> 8a9ae471
    public void testAutoconfigFailedPasswordPromotion() throws Exception {
        try {
            // .security index is created automatically on node startup so delete the security index first
            deleteSecurityIndexIfExists();
            // prevents the .security index from being created automatically (after elastic user authentication)
            ClusterUpdateSettingsRequest updateSettingsRequest = new ClusterUpdateSettingsRequest(
                TEST_REQUEST_TIMEOUT,
                TEST_REQUEST_TIMEOUT
            );
            updateSettingsRequest.transientSettings(Settings.builder().put(Metadata.SETTING_READ_ONLY_ALLOW_DELETE_SETTING.getKey(), true));
            assertAcked(clusterAdmin().updateSettings(updateSettingsRequest).actionGet());

            // elastic user gets 503 for the good password
            Request restRequest = randomFrom(
                new Request("GET", "/_security/_authenticate"),
                new Request("GET", "_cluster/health"),
                new Request("GET", "_nodes")
            );
            RequestOptions.Builder options = RequestOptions.DEFAULT.toBuilder();
            options.addHeader(
                UsernamePasswordToken.BASIC_AUTH_HEADER,
                UsernamePasswordToken.basicAuthHeaderValue(
                    "elastic",
                    new SecureString("auto_password_that_is_longer_than_14_chars_because_of_FIPS".toCharArray())
                )
            );
            restRequest.setOptions(options);
            ResponseException exception = expectThrows(ResponseException.class, () -> getRestClient().performRequest(restRequest));
            assertThat(exception.getResponse().getStatusLine().getStatusCode(), is(RestStatus.SERVICE_UNAVAILABLE.getStatus()));

            // but gets a 401 for the wrong password
            Request restRequest2 = randomFrom(
                new Request("GET", "/_security/_authenticate"),
                new Request("GET", "_cluster/health"),
                new Request("GET", "_nodes")
            );
            options = RequestOptions.DEFAULT.toBuilder();
            options.addHeader(
                UsernamePasswordToken.BASIC_AUTH_HEADER,
                UsernamePasswordToken.basicAuthHeaderValue(
                    "elastic",
                    new SecureString("wrong password_that_is_longer_than_14_chars_because_of_FIPS".toCharArray())
                )
            );
            restRequest2.setOptions(options);
            exception = expectThrows(ResponseException.class, () -> getRestClient().performRequest(restRequest2));
            assertThat(exception.getResponse().getStatusLine().getStatusCode(), is(RestStatus.UNAUTHORIZED.getStatus()));
        } finally {
            ClusterUpdateSettingsRequest updateSettingsRequest = new ClusterUpdateSettingsRequest(
                TEST_REQUEST_TIMEOUT,
                TEST_REQUEST_TIMEOUT
            );
            updateSettingsRequest.transientSettings(
                Settings.builder().put(Metadata.SETTING_READ_ONLY_ALLOW_DELETE_SETTING.getKey(), (String) null)
            );
            assertAcked(clusterAdmin().updateSettings(updateSettingsRequest).actionGet());
        }
    }

    public void testAutoconfigSucceedsAfterPromotionFailure() throws Exception {
        try {
            // create any non-elastic user, which triggers .security index creation
            final PutUserRequest putUserRequest = new PutUserRequest();
            final String username = randomAlphaOfLength(8);
            putUserRequest.username(username);
            final SecureString password = new SecureString("super-strong-password!".toCharArray());
            putUserRequest.passwordHash(Hasher.PBKDF2.hash(password));
            putUserRequest.roles(Strings.EMPTY_ARRAY);
            client().execute(PutUserAction.INSTANCE, putUserRequest).get();
            // Security migration needs to finish before making the cluster read only
            awaitSecurityMigration();

            // but then make the cluster read-only
            ClusterUpdateSettingsRequest updateSettingsRequest = new ClusterUpdateSettingsRequest(
                TEST_REQUEST_TIMEOUT,
                TEST_REQUEST_TIMEOUT
            );
            updateSettingsRequest.transientSettings(Settings.builder().put(Metadata.SETTING_READ_ONLY_ALLOW_DELETE_SETTING.getKey(), true));
            assertAcked(clusterAdmin().updateSettings(updateSettingsRequest).actionGet());

            // elastic user now gets 503 for the good password
            Request restRequest = randomFrom(
                new Request("GET", "/_security/_authenticate"),
                new Request("GET", "_cluster/health"),
                new Request("GET", "_nodes")
            );
            RequestOptions.Builder options = RequestOptions.DEFAULT.toBuilder();
            options.addHeader(
                UsernamePasswordToken.BASIC_AUTH_HEADER,
                UsernamePasswordToken.basicAuthHeaderValue(
                    "elastic",
                    new SecureString("auto_password_that_is_longer_than_14_chars_because_of_FIPS".toCharArray())
                )
            );
            restRequest.setOptions(options);
            ResponseException exception = expectThrows(ResponseException.class, () -> getRestClient().performRequest(restRequest));
            assertThat(exception.getResponse().getStatusLine().getStatusCode(), is(RestStatus.SERVICE_UNAVAILABLE.getStatus()));
            // clear cluster-wide write block
            updateSettingsRequest = new ClusterUpdateSettingsRequest(TEST_REQUEST_TIMEOUT, TEST_REQUEST_TIMEOUT);
            updateSettingsRequest.transientSettings(
                Settings.builder().put(Metadata.SETTING_READ_ONLY_ALLOW_DELETE_SETTING.getKey(), (String) null)
            );
            assertAcked(clusterAdmin().updateSettings(updateSettingsRequest).actionGet());

            if (randomBoolean()) {
                Request restRequest2 = randomFrom(
                    new Request("GET", "/_security/_authenticate"),
                    new Request("GET", "_cluster/health"),
                    new Request("GET", "_nodes")
                );
                options = RequestOptions.DEFAULT.toBuilder();
                options.addHeader(
                    UsernamePasswordToken.BASIC_AUTH_HEADER,
                    UsernamePasswordToken.basicAuthHeaderValue(
                        "elastic",
                        new SecureString("wrong password_that_is_longer_than_14_chars_because_of_FIPS".toCharArray())
                    )
                );
                restRequest2.setOptions(options);
                exception = expectThrows(ResponseException.class, () -> getRestClient().performRequest(restRequest2));
                assertThat(exception.getResponse().getStatusLine().getStatusCode(), is(RestStatus.UNAUTHORIZED.getStatus()));
            }

            // now the auto config password can be promoted, and authn succeeds
            Request restRequest3 = randomFrom(
                new Request("GET", "/_security/_authenticate"),
                new Request("GET", "_cluster/health"),
                new Request("GET", "_nodes")
            );
            options = RequestOptions.DEFAULT.toBuilder();
            options.addHeader(
                UsernamePasswordToken.BASIC_AUTH_HEADER,
                UsernamePasswordToken.basicAuthHeaderValue(
                    "elastic",
                    new SecureString("auto_password_that_is_longer_than_14_chars_because_of_FIPS".toCharArray())
                )
            );
            restRequest3.setOptions(options);
            assertThat(getRestClient().performRequest(restRequest3).getStatusLine().getStatusCode(), is(RestStatus.OK.getStatus()));
        } finally {
            ClusterUpdateSettingsRequest updateSettingsRequest = new ClusterUpdateSettingsRequest(
                TEST_REQUEST_TIMEOUT,
                TEST_REQUEST_TIMEOUT
            );
            updateSettingsRequest.transientSettings(
                Settings.builder().put(Metadata.SETTING_READ_ONLY_ALLOW_DELETE_SETTING.getKey(), (String) null)
            );
            assertAcked(clusterAdmin().updateSettings(updateSettingsRequest).actionGet());
        }
    }
}<|MERGE_RESOLUTION|>--- conflicted
+++ resolved
@@ -58,45 +58,6 @@
         return null; // no bootstrap password for this test
     }
 
-<<<<<<< HEAD
-    private boolean isMigrationComplete(ClusterState state) {
-        IndexMetadata indexMetadata = state.metadata().getProject().indices().get(TestRestrictedIndices.INTERNAL_SECURITY_MAIN_INDEX_7);
-        return indexMetadata != null && indexMetadata.getCustomData(MIGRATION_VERSION_CUSTOM_KEY) != null;
-    }
-
-    private void awaitSecurityMigrationRanOnce() {
-        final var latch = new CountDownLatch(1);
-        ClusterService clusterService = getInstanceFromNode(ClusterService.class);
-        clusterService.addListener((event) -> {
-            if (isMigrationComplete(event.state())) {
-                latch.countDown();
-            }
-        });
-        if (isMigrationComplete(clusterService.state())) {
-            latch.countDown();
-        }
-        safeAwait(latch);
-    }
-
-    private void deleteSecurityIndex() {
-        // delete the security index, if it exist
-        GetIndexRequest getIndexRequest = new GetIndexRequest(TEST_REQUEST_TIMEOUT);
-        getIndexRequest.indices(SECURITY_MAIN_ALIAS);
-        getIndexRequest.indicesOptions(IndicesOptions.lenientExpandOpen());
-        GetIndexResponse getIndexResponse = client().admin().indices().getIndex(getIndexRequest).actionGet();
-        if (getIndexResponse.getIndices().length > 0) {
-            assertThat(getIndexResponse.getIndices().length, is(1));
-            assertThat(getIndexResponse.getIndices()[0], is(TestRestrictedIndices.INTERNAL_SECURITY_MAIN_INDEX_7));
-
-            // Security migration needs to finish before deleting the index
-            awaitSecurityMigrationRanOnce();
-            DeleteIndexRequest deleteIndexRequest = new DeleteIndexRequest(getIndexResponse.getIndices());
-            assertAcked(client().admin().indices().delete(deleteIndexRequest).actionGet());
-        }
-    }
-
-=======
->>>>>>> 8a9ae471
     public void testAutoconfigFailedPasswordPromotion() throws Exception {
         try {
             // .security index is created automatically on node startup so delete the security index first
