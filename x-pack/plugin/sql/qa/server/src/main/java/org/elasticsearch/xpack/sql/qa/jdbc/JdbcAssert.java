/*
 /*
 * Copyright Elasticsearch B.V. and/or licensed to Elasticsearch B.V. under one
 * or more contributor license agreements. Licensed under the Elastic License
 * 2.0; you may not use this file except in compliance with the Elastic License
 * 2.0.
 */
package org.elasticsearch.xpack.sql.qa.jdbc;

import com.carrotsearch.hppc.IntObjectHashMap;
import org.apache.logging.log4j.Logger;
import org.elasticsearch.geometry.Geometry;
import org.elasticsearch.geometry.Point;
import org.elasticsearch.geometry.utils.StandardValidator;
import org.elasticsearch.geometry.utils.WellKnownText;
import org.elasticsearch.xpack.sql.jdbc.EsType;
import org.elasticsearch.xpack.sql.proto.StringUtils;
import org.relique.jdbc.csv.CsvResultSet;

import java.io.IOException;
import java.sql.Date;
import java.sql.ResultSet;
import java.sql.ResultSetMetaData;
import java.sql.SQLException;
import java.sql.Timestamp;
import java.sql.Types;
import java.text.ParseException;
import java.time.ZonedDateTime;
import java.time.temporal.TemporalAmount;
import java.util.ArrayList;
import java.util.Calendar;
import java.util.HashMap;
import java.util.List;
import java.util.Locale;
import java.util.Map;
import java.util.TimeZone;
import java.util.function.Function;

import static java.lang.String.format;
import static java.sql.Types.ARRAY;
import static java.sql.Types.BIGINT;
import static java.sql.Types.BINARY;
import static java.sql.Types.BOOLEAN;
import static java.sql.Types.DATE;
import static java.sql.Types.DOUBLE;
import static java.sql.Types.FLOAT;
import static java.sql.Types.INTEGER;
import static java.sql.Types.NULL;
import static java.sql.Types.OTHER;
import static java.sql.Types.REAL;
import static java.sql.Types.SMALLINT;
import static java.sql.Types.TIMESTAMP;
import static java.sql.Types.TIMESTAMP_WITH_TIMEZONE;
import static java.sql.Types.TINYINT;
import static java.sql.Types.VARCHAR;
import static java.time.ZoneOffset.UTC;
import static org.elasticsearch.xpack.sql.proto.StringUtils.ISO_DATETIME_WITH_NANOS;
import static org.elasticsearch.xpack.sql.qa.jdbc.JdbcTestUtils.logResultSetMetaData;
import static org.elasticsearch.xpack.sql.qa.jdbc.JdbcTestUtils.resultSetCurrentData;
import static org.hamcrest.MatcherAssert.assertThat;
import static org.hamcrest.Matchers.instanceOf;
import static org.junit.Assert.assertEquals;
import static org.junit.Assert.assertNull;
import static org.junit.Assert.assertTrue;
import static org.junit.Assert.fail;

/**
 * Utility class for doing JUnit-style asserts over JDBC.
 */
public class JdbcAssert {
    private static final Calendar UTC_CALENDAR = Calendar.getInstance(TimeZone.getTimeZone("UTC"), Locale.ROOT);

    private static final IntObjectHashMap<EsType> SQL_TO_TYPE = new IntObjectHashMap<>();

<<<<<<< HEAD
    private static final WellKnownText WKT = new WellKnownText(true, new StandardValidator(true));

    private static final Map<Integer, Function<String, Object>> CSV_ARRAY_VALUES_CONVERTER_MAP = new HashMap<>() {
        {
            put(BOOLEAN, Boolean::valueOf);
            put(TINYINT, Byte::valueOf);
            put(SMALLINT, Short::valueOf);
            put(INTEGER, Integer::valueOf);
            put(BIGINT, Long::valueOf);
            put(REAL, Float::valueOf);
            put(FLOAT, Float::valueOf);
            put(DOUBLE, Double::valueOf);
            put(VARCHAR, x -> x.substring(1, x.length() - 1)); // strip framing quotes
            put(BINARY, x -> x.substring(1, x.length() - 1));
            put(TIMESTAMP, JdbcAssert::asTimestamp);
        }
    };

=======
>>>>>>> 98504ea2
    static {
        for (EsType type : EsType.values()) {
            SQL_TO_TYPE.putIfAbsent(type.getVendorTypeNumber().intValue(), type);
        }
    }

    public static void assertResultSets(ResultSet expected, ResultSet actual) throws SQLException {
        assertResultSets(expected, actual, null);
    }

    public static void assertResultSets(ResultSet expected, ResultSet actual, Logger logger) throws SQLException {
        assertResultSets(expected, actual, logger, false);
    }

    /**
     * Assert the given result sets, potentially in a lenient way.
     * When lenientDataType is specified, the type comparison of a column is widden to reach a common, compatible ground.
     * This means promoting integer types to long and floating types to double and comparing their values.
     * For example in a non-lenient, strict case a comparison between an int and a tinyint would fail, with lenientDataType it will succeed
     * as long as the actual value is the same.
     */
    public static void assertResultSets(ResultSet expected, ResultSet actual, Logger logger, boolean lenientDataType) throws SQLException {
        assertResultSets(expected, actual, logger, lenientDataType, true);
    }

    /**
     * Assert the given result sets, potentially in a lenient way.
     * When lenientDataType is specified, the type comparison of a column is widden to reach a common, compatible ground.
     * This means promoting integer types to long and floating types to double and comparing their values.
     * For example in a non-lenient, strict case a comparison between an int and a tinyint would fail, with lenientDataType it will succeed
     * as long as the actual value is the same.
     * Also, has the option of treating the numeric results for floating point numbers in a leninent way, if chosen to. Usually,
     * we would want lenient treatment for floating point numbers in sql-spec tests where the comparison is being made with H2.
     */
    public static void assertResultSets(
        ResultSet expected,
        ResultSet actual,
        Logger logger,
        boolean lenientDataType,
        boolean lenientFloatingNumbers
    ) throws SQLException {
        try (ResultSet ex = expected; ResultSet ac = actual) {
            assertResultSetMetaData(ex, ac, logger, lenientDataType);
            assertResultSetData(ex, ac, logger, lenientDataType, lenientFloatingNumbers);
        }
    }

    public static void assertResultSetMetaData(ResultSet expected, ResultSet actual, Logger logger) throws SQLException {
        assertResultSetMetaData(expected, actual, logger, false);
    }

    // MetaData doesn't consume a ResultSet thus it shouldn't close it
    public static void assertResultSetMetaData(ResultSet expected, ResultSet actual, Logger logger, boolean lenientDataType)
        throws SQLException {
        ResultSetMetaData expectedMeta = expected.getMetaData();
        ResultSetMetaData actualMeta = actual.getMetaData();

        if (logger != null) {
            logResultSetMetaData(actual, logger);
        }

        if (expectedMeta.getColumnCount() != actualMeta.getColumnCount()) {
            List<String> expectedCols = new ArrayList<>();
            for (int i = 1; i <= expectedMeta.getColumnCount(); i++) {
                expectedCols.add(expectedMeta.getColumnName(i));

            }

            List<String> actualCols = new ArrayList<>();
            for (int i = 1; i <= actualMeta.getColumnCount(); i++) {
                actualCols.add(actualMeta.getColumnName(i));
            }

            assertEquals(
                format(
                    Locale.ROOT,
                    "Different number of columns returned (expected %d but was %d);",
                    expectedMeta.getColumnCount(),
                    actualMeta.getColumnCount()
                ),
                expectedCols.toString(),
                actualCols.toString()
            );
        }

        for (int column = 1; column <= expectedMeta.getColumnCount(); column++) {
            String expectedName = expectedMeta.getColumnName(column);
            String actualName = actualMeta.getColumnName(column);

            if (expectedName.equals(actualName) == false) {
                // to help debugging, indicate the previous column (which also happened to match and thus was correct)
                String expectedSet = expectedName;
                String actualSet = actualName;
                if (column > 1) {
                    expectedSet = expectedMeta.getColumnName(column - 1) + "," + expectedName;
                    actualSet = actualMeta.getColumnName(column - 1) + "," + actualName;
                }

                assertEquals("Different column name [" + column + "]", expectedSet, actualSet);
            }

            // use the type not the name (timestamp with timezone returns spaces for example)
            int expectedType = typeOf(expectedMeta.getColumnType(column), lenientDataType);
            int actualType = typeOf(actualMeta.getColumnType(column), lenientDataType);

            // since H2 cannot use a fixed timezone, the data is stored in UTC (and thus with timezone)
            if (expectedType == Types.TIMESTAMP_WITH_TIMEZONE) {
                expectedType = TIMESTAMP;
            }

            // H2 treats GEOMETRY as OTHER
            if (expectedType == OTHER && nameOf(actualType).startsWith("GEO_")) {
                actualType = OTHER;
            }

            // since csv doesn't support real, we use float instead.....
            if (expectedType == FLOAT && expected instanceof CsvResultSet) {
                expectedType = REAL;
            }
            // handle intervals
            if ((expectedType == VARCHAR && expected instanceof CsvResultSet) && nameOf(actualType).startsWith("INTERVAL_")) {
                expectedType = actualType;
            }

            // csv doesn't support NULL type so skip type checking
            if (actualType == NULL && expected instanceof CsvResultSet) {
                expectedType = NULL;
            }

            // csv doesn't support arrays
            if (actualType == ARRAY) {
                expectedType = ARRAY;
            }

            // when lenient is used, an int is equivalent to a short, etc...
            assertEquals(
                "Different column type for column [" + expectedName + "] (" + nameOf(expectedType) + " != " + nameOf(actualType) + ")",
                expectedType,
                actualType
            );
        }
    }

    private static String nameOf(int sqlType) {
        return SQL_TO_TYPE.get(sqlType).getName();
    }

    // The ResultSet is consumed and thus it should be closed
    public static void assertResultSetData(ResultSet expected, ResultSet actual, Logger logger) throws SQLException {
        assertResultSetData(expected, actual, logger, false);
    }

    public static void assertResultSetData(ResultSet expected, ResultSet actual, Logger logger, boolean lenientDataType)
        throws SQLException {
        assertResultSetData(expected, actual, logger, lenientDataType, true);
    }

    public static void assertResultSetData(
        ResultSet expected,
        ResultSet actual,
        Logger logger,
        boolean lenientDataType,
        boolean lenientFloatingNumbers
    ) throws SQLException {
        try (ResultSet ex = expected; ResultSet ac = actual) {
            doAssertResultSetData(ex, ac, logger, lenientDataType, lenientFloatingNumbers);
        }
    }

    private static void doAssertResultSetData(
        ResultSet expected,
        ResultSet actual,
        Logger logger,
        boolean lenientDataType,
        boolean lenientFloatingNumbers
    ) throws SQLException {
        ResultSetMetaData metaData = expected.getMetaData();
        int columns = metaData.getColumnCount();

        long count = 0;
        try {
            for (count = 0; expected.next(); count++) {
                assertTrue("Expected more data but no more entries found after [" + count + "]", actual.next());

                if (logger != null) {
                    logger.info(resultSetCurrentData(actual));
                }

                for (int column = 1; column <= columns; column++) {
                    int type = metaData.getColumnType(column);
                    int actualType = actual.getMetaData().getColumnType(column);
                    String actualTypeName = actual.getMetaData().getColumnTypeName(column);
                    Class<?> expectedColumnClass = null;
                    try {
                        String columnClassName = metaData.getColumnClassName(column);

                        // fix for CSV which returns the shortName not fully-qualified name
                        if (columnClassName != null && columnClassName.contains(".") == false) {
                            switch (columnClassName) {
                                case "Date":
                                    columnClassName = "java.sql.Date";
                                    break;
                                case "Time":
                                    columnClassName = "java.sql.Time";
                                    break;
                                case "Timestamp":
                                    columnClassName = "java.sql.Timestamp";
                                    break;
                                case "Int":
                                    columnClassName = "java.lang.Integer";
                                    break;
                                default:
                                    columnClassName = "java.lang." + columnClassName;
                                    break;
                            }
                        }

                        if (columnClassName != null) {
                            expectedColumnClass = Class.forName(columnClassName);
                        }
                    } catch (ClassNotFoundException cnfe) {
                        throw new SQLException(cnfe);
                    }

                    String msg = format(
                        Locale.ROOT,
                        "Different result for column [%s], entry [%d]",
                        metaData.getColumnName(column),
                        count + 1
                    );

<<<<<<< HEAD
                    Object expectedObject = extractObject(expected, column, false, null);
                    Object actualObject = extractObject(actual, column, true, lenientDataType ? expectedColumnClass : null);
                    if (actualType == ARRAY) {
                        int baseType = baseTypeOf(actualTypeName).getVendorTypeNumber();
                        assertTrue(expectedObject instanceof String);
                        List<Object> expectedList = parseAsList((String) expectedObject, baseType);

                        assertTrue(actualObject instanceof List);
                        List<?> actualList = (List<?>) actualObject;
                        assertEquals(expectedList.size(), actualList.size());
                        for (int i = 0; i < actualList.size(); i++) {
                            compareValues(type, expectedList.get(i), actualList.get(i), lenientFloatingNumbers, msg);
=======
                    // handle nulls first
                    if (expectedObject == null || actualObject == null) {
                        // hack for JDBC CSV nulls
                        if (expectedObject != null && "null".equals(expectedObject.toString().toLowerCase(Locale.ROOT))) {
                            assertNull(msg, actualObject);
                        } else {
                            assertEquals(msg, expectedObject, actualObject);
                        }
                    }
                    // then timestamp
                    else if (type == Types.TIMESTAMP || type == Types.TIMESTAMP_WITH_TIMEZONE) {
                        assertEquals(msg, expected.getTimestamp(column), actual.getTimestamp(column));
                    }
                    // then date
                    else if (type == Types.DATE) {
                        assertEquals(msg, convertDateToSystemTimezone(expected.getDate(column)), actual.getDate(column));
                    }
                    // and floats/doubles
                    else if (type == Types.DOUBLE) {
                        assertEquals(msg, (double) expectedObject, (double) actualObject, lenientFloatingNumbers ? 1d : 0.0d);
                    } else if (type == Types.FLOAT) {
                        assertEquals(msg, (float) expectedObject, (float) actualObject, lenientFloatingNumbers ? 1f : 0.0f);
                    } else if (type == Types.OTHER) {
                        if (actualObject instanceof Geometry) {
                            // We need to convert the expected object to libs/geo Geometry for comparision
                            try {
                                expectedObject = WellKnownText.fromWKT(StandardValidator.instance(true), true, expectedObject.toString());
                            } catch (IOException | ParseException ex) {
                                fail(ex.getMessage());
                            }
                        }
                        if (actualObject instanceof Point) {
                            // geo points are loaded form doc values where they are stored as long-encoded values leading
                            // to lose in precision
                            assertThat(expectedObject, instanceOf(Point.class));
                            assertEquals(((Point) expectedObject).getY(), ((Point) actualObject).getY(), 0.000001d);
                            assertEquals(((Point) expectedObject).getX(), ((Point) actualObject).getX(), 0.000001d);
                        } else {
                            assertEquals(msg, expectedObject, actualObject);
>>>>>>> 98504ea2
                        }
                    } else {
                        compareValues(type, expectedObject, actualObject, lenientFloatingNumbers, msg);
                    }
                }
            }
        } catch (AssertionError ae) {
            if (logger != null && actual.next()) {
                logger.info("^^^ Assertion failure ^^^");
                logger.info(resultSetCurrentData(actual));
            }
            throw ae;
        }

        if (actual.next()) {
            fail("Elasticsearch [" + actual + "] still has data after [" + count + "] entries:\n" + resultSetCurrentData(actual));
        }
    }

    private static Object extractObject(ResultSet resultSet, int column, boolean fromEs, Class<?> expectedColumnClass) throws SQLException {
        switch (resultSet.getMetaData().getColumnType(column)) {
            case TIMESTAMP:
            case TIMESTAMP_WITH_TIMEZONE:
                return resultSet.getTimestamp(column);
            case DATE:
                Date date = resultSet.getDate(column);
                return fromEs == false && date != null ? convertDateToSystemTimezone(date) : date;
        }
        return expectedColumnClass == null ? resultSet.getObject(column) : resultSet.getObject(column, expectedColumnClass);
    }

    private static void compareValues(int type, Object expectedObject, Object actualObject, boolean lenientFloatingNumbers, String msg) {
        // handle nulls first
        if (expectedObject == null || actualObject == null) {
            // hack for JDBC CSV nulls
            if (expectedObject != null && "null".equals(expectedObject.toString().toLowerCase(Locale.ROOT))) {
                assertNull(msg, actualObject);
            } else {
                assertEquals(msg, expectedObject, actualObject);
            }
        }
        // and floats/doubles
        else if (type == DOUBLE) {
            assertEquals(msg, (double) expectedObject, (double) actualObject, lenientFloatingNumbers ? 1d : 0.0d);
        } else if (type == FLOAT) {
            assertEquals(msg, (float) expectedObject, (float) actualObject, lenientFloatingNumbers ? 1f : 0.0f);
        } else if (type == OTHER) {
            if (actualObject instanceof Geometry) {
                // We need to convert the expected object to libs/geo Geometry for comparision
                try {
                    expectedObject = WKT.fromWKT(expectedObject.toString());
                } catch (IOException | ParseException ex) {
                    fail(ex.getMessage());
                }
            }
            if (actualObject instanceof Point) {
                assertThat(expectedObject, instanceOf(Point.class));
                assertEquals(((Point) expectedObject).getY(), ((Point) actualObject).getY(), 0.000001d);
                assertEquals(((Point) expectedObject).getX(), ((Point) actualObject).getX(), 0.000001d);
            } else {
                assertEquals(msg, expectedObject, actualObject);
            }
        }
        // intervals
        else if (type == VARCHAR && actualObject instanceof TemporalAmount) {
            assertEquals(msg, expectedObject, StringUtils.toString(actualObject));
        }
        // finally the actual comparison
        else {
            assertEquals(msg, expectedObject, actualObject);
        }

    }

    private static List<Object> parseAsList(String string, int type) {
        assertTrue("Not a list representation: [" + string + "]", string.startsWith("[") && string.endsWith("]"));
        List<Object> list = new ArrayList<>();
        String unframed = string.substring(1, string.length() - 1);
        if (unframed.isEmpty() == false) {
            String[] tokens = unframed.split(",");
            for (String tok : tokens) {
                list.add(CSV_ARRAY_VALUES_CONVERTER_MAP.getOrDefault(type, x -> x).apply(tok));
            }
        }
        return list;
    }

    private static Timestamp asTimestamp(String date) {
        ZonedDateTime zdt = ISO_DATETIME_WITH_NANOS.parse(date, ZonedDateTime::from);
        Timestamp timestamp = new Timestamp(zdt.toInstant().toEpochMilli());
        timestamp.setNanos(zdt.getNano());
        return timestamp;
    }

    private static EsType baseTypeOf(String arrayTypeName) {
        String typeName = arrayTypeName.toUpperCase(Locale.ROOT);
        assertTrue(typeName.endsWith("_ARRAY"));
        return EsType.valueOf(typeName.substring(0, typeName.length() - "_ARRAY".length()));
    }

    /**
     * Returns the value of the given type either in a lenient fashion (widened) or strict.
     */
    private static int typeOf(int columnType, boolean lenientDataType) {
        if (lenientDataType) {
            // integer upcast to long
            if (columnType == TINYINT || columnType == SMALLINT || columnType == INTEGER || columnType == BIGINT) {
                return BIGINT;
            }
            if (columnType == FLOAT || columnType == REAL || columnType == DOUBLE) {
                return REAL;
            }
        }

        return columnType;
    }

    // Used to convert the DATE read from CSV file to a java.sql.Date at the System's timezone (-Dtests.timezone=XXXX)
    private static Date convertDateToSystemTimezone(Date date) {
        return new Date(date.toLocalDate().atStartOfDay(UTC).toInstant().toEpochMilli());
    }
}<|MERGE_RESOLUTION|>--- conflicted
+++ resolved
@@ -8,6 +8,7 @@
 package org.elasticsearch.xpack.sql.qa.jdbc;
 
 import com.carrotsearch.hppc.IntObjectHashMap;
+
 import org.apache.logging.log4j.Logger;
 import org.elasticsearch.geometry.Geometry;
 import org.elasticsearch.geometry.Point;
@@ -72,9 +73,6 @@
 
     private static final IntObjectHashMap<EsType> SQL_TO_TYPE = new IntObjectHashMap<>();
 
-<<<<<<< HEAD
-    private static final WellKnownText WKT = new WellKnownText(true, new StandardValidator(true));
-
     private static final Map<Integer, Function<String, Object>> CSV_ARRAY_VALUES_CONVERTER_MAP = new HashMap<>() {
         {
             put(BOOLEAN, Boolean::valueOf);
@@ -91,8 +89,6 @@
         }
     };
 
-=======
->>>>>>> 98504ea2
     static {
         for (EsType type : EsType.values()) {
             SQL_TO_TYPE.putIfAbsent(type.getVendorTypeNumber().intValue(), type);
@@ -324,7 +320,6 @@
                         count + 1
                     );
 
-<<<<<<< HEAD
                     Object expectedObject = extractObject(expected, column, false, null);
                     Object actualObject = extractObject(actual, column, true, lenientDataType ? expectedColumnClass : null);
                     if (actualType == ARRAY) {
@@ -337,47 +332,6 @@
                         assertEquals(expectedList.size(), actualList.size());
                         for (int i = 0; i < actualList.size(); i++) {
                             compareValues(type, expectedList.get(i), actualList.get(i), lenientFloatingNumbers, msg);
-=======
-                    // handle nulls first
-                    if (expectedObject == null || actualObject == null) {
-                        // hack for JDBC CSV nulls
-                        if (expectedObject != null && "null".equals(expectedObject.toString().toLowerCase(Locale.ROOT))) {
-                            assertNull(msg, actualObject);
-                        } else {
-                            assertEquals(msg, expectedObject, actualObject);
-                        }
-                    }
-                    // then timestamp
-                    else if (type == Types.TIMESTAMP || type == Types.TIMESTAMP_WITH_TIMEZONE) {
-                        assertEquals(msg, expected.getTimestamp(column), actual.getTimestamp(column));
-                    }
-                    // then date
-                    else if (type == Types.DATE) {
-                        assertEquals(msg, convertDateToSystemTimezone(expected.getDate(column)), actual.getDate(column));
-                    }
-                    // and floats/doubles
-                    else if (type == Types.DOUBLE) {
-                        assertEquals(msg, (double) expectedObject, (double) actualObject, lenientFloatingNumbers ? 1d : 0.0d);
-                    } else if (type == Types.FLOAT) {
-                        assertEquals(msg, (float) expectedObject, (float) actualObject, lenientFloatingNumbers ? 1f : 0.0f);
-                    } else if (type == Types.OTHER) {
-                        if (actualObject instanceof Geometry) {
-                            // We need to convert the expected object to libs/geo Geometry for comparision
-                            try {
-                                expectedObject = WellKnownText.fromWKT(StandardValidator.instance(true), true, expectedObject.toString());
-                            } catch (IOException | ParseException ex) {
-                                fail(ex.getMessage());
-                            }
-                        }
-                        if (actualObject instanceof Point) {
-                            // geo points are loaded form doc values where they are stored as long-encoded values leading
-                            // to lose in precision
-                            assertThat(expectedObject, instanceOf(Point.class));
-                            assertEquals(((Point) expectedObject).getY(), ((Point) actualObject).getY(), 0.000001d);
-                            assertEquals(((Point) expectedObject).getX(), ((Point) actualObject).getX(), 0.000001d);
-                        } else {
-                            assertEquals(msg, expectedObject, actualObject);
->>>>>>> 98504ea2
                         }
                     } else {
                         compareValues(type, expectedObject, actualObject, lenientFloatingNumbers, msg);
@@ -428,7 +382,7 @@
             if (actualObject instanceof Geometry) {
                 // We need to convert the expected object to libs/geo Geometry for comparision
                 try {
-                    expectedObject = WKT.fromWKT(expectedObject.toString());
+                    expectedObject = WellKnownText.fromWKT(StandardValidator.instance(true), true, expectedObject.toString());
                 } catch (IOException | ParseException ex) {
                     fail(ex.getMessage());
                 }
